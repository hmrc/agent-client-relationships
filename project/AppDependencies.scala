import sbt.*

object AppDependencies {
<<<<<<< HEAD
  private val mongoVer = "2.3.0"
=======
  private val mongoVer = "1.9.0"
>>>>>>> bcefec05
  private val bootstrapVer = "8.6.0"
  private val pekkoVersion = "1.0.2"
  val compile: Seq[ModuleID] = Seq(
    "uk.gov.hmrc"            %% "agent-mtd-identifiers"     % "2.2.0",
    "uk.gov.hmrc"            %% "bootstrap-backend-play-30" % bootstrapVer,
    "uk.gov.hmrc.mongo"      %% "hmrc-mongo-play-30"        % mongoVer,
    "org.typelevel"          %% "cats-core"                 % "2.13.0",
    "uk.gov.hmrc"            %% "crypto-json-play-30"       % "8.2.0",
    "io.github.samueleresca" %% "pekko-quartz-scheduler"    % "1.2.0-pekko-1.0.x"
  )

  val test: Seq[ModuleID] = Seq(
    "uk.gov.hmrc"            %% "bootstrap-test-play-30"    % bootstrapVer % Test,
    "org.scalatestplus.play" %% "scalatestplus-play"        % "7.0.1"      % Test,
    "uk.gov.hmrc.mongo"      %% "hmrc-mongo-test-play-30"   % mongoVer     % Test,
    "org.scalamock"          %% "scalamock"                 % "7.3.0"      % Test,
    "org.apache.pekko"       %% "pekko-testkit"             % pekkoVersion % Test,
    "org.apache.pekko"       %% "pekko-actor-testkit-typed" % pekkoVersion % Test
  )
}<|MERGE_RESOLUTION|>--- conflicted
+++ resolved
@@ -1,13 +1,10 @@
 import sbt.*
 
 object AppDependencies {
-<<<<<<< HEAD
   private val mongoVer = "2.3.0"
-=======
-  private val mongoVer = "1.9.0"
->>>>>>> bcefec05
   private val bootstrapVer = "8.6.0"
   private val pekkoVersion = "1.0.2"
+  
   val compile: Seq[ModuleID] = Seq(
     "uk.gov.hmrc"            %% "agent-mtd-identifiers"     % "2.2.0",
     "uk.gov.hmrc"            %% "bootstrap-backend-play-30" % bootstrapVer,
