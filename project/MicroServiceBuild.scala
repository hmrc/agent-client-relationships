import sbt._
import uk.gov.hmrc.SbtAutoBuildPlugin
import uk.gov.hmrc.sbtdistributables.SbtDistributablesPlugin
import uk.gov.hmrc.versioning.SbtGitVersioning

object MicroServiceBuild extends Build with MicroService {

  val appName = "agent-client-relationships"

  override lazy val appDependencies: Seq[ModuleID] = AppDependencies()
}

private object AppDependencies {
  import play.sbt.PlayImport._
  import play.core.PlayVersion

  private val microserviceBootstrapVersion = "6.11.0"
  private val domainVersion = "5.0.0"
  private val hmrcTestVersion = "2.3.0"
  private val scalaTestVersion = "2.2.6"
  private val pegdownVersion = "1.6.0"
  private val wiremockVersion = "2.6.0"
  private val scalaTestPlusVersion = "1.5.1"
<<<<<<< HEAD
  private val mtdIdentifiersVersion = "0.10.0"
  private val mongoLockVersion = "4.1.0"
=======
  private val mtdIdentifiersVersion = "0.5.0"
>>>>>>> 877b65c3
  val compile = Seq(
    ws,
    "uk.gov.hmrc" %% "microservice-bootstrap" % microserviceBootstrapVersion,
    "uk.gov.hmrc" %% "domain" % domainVersion,
    "uk.gov.hmrc" %% "agent-mtd-identifiers" % mtdIdentifiersVersion,
    "uk.gov.hmrc" %% "agent-kenshoo-monitoring" % "2.4.0",
    "uk.gov.hmrc" %% "play-reactivemongo" % "6.1.0",
    "uk.gov.hmrc" %% "auth-client" % "2.3.0",
    "org.typelevel" %% "cats" % "0.9.0",
    "uk.gov.hmrc" %% "mongo-lock" % "5.0.0"
  )

  trait TestDependencies {
    lazy val scope: String = "test"
    lazy val test : Seq[ModuleID] = ???
  }

  object Test {
    def apply() = new TestDependencies {
      override lazy val test = Seq(
        "uk.gov.hmrc" %% "hmrctest" % hmrcTestVersion % scope,
        "uk.gov.hmrc" %% "reactivemongo-test" % "2.0.0" % scope,
        "org.scalatest" %% "scalatest" % scalaTestVersion % scope,
        "org.scalatestplus.play" %% "scalatestplus-play" % scalaTestPlusVersion % scope,
        "org.pegdown" % "pegdown" % pegdownVersion % scope,
        "com.typesafe.play" %% "play-test" % PlayVersion.current % scope,
        "org.mockito" % "mockito-core" % "2.8.47" % scope
      )
    }.test
  }

  object IntegrationTest {
    def apply() = new TestDependencies {

      override lazy val scope: String = "it"

      override lazy val test = Seq(
        "uk.gov.hmrc" %% "hmrctest" % hmrcTestVersion % scope,
        "org.scalatest" %% "scalatest" % scalaTestVersion % scope,
        "org.scalatestplus.play" %% "scalatestplus-play" % scalaTestPlusVersion % scope,
        "org.pegdown" % "pegdown" % pegdownVersion % scope,
        "com.typesafe.play" %% "play-test" % PlayVersion.current % scope,
        "com.github.tomakehurst" % "wiremock" % wiremockVersion % scope,
        "uk.gov.hmrc" %% "reactivemongo-test" % "2.0.0" % scope,
        "org.mockito" % "mockito-core" % "2.8.47" % scope
      )
    }.test
  }

  def apply() = compile ++ Test() ++ IntegrationTest()
}
<|MERGE_RESOLUTION|>--- conflicted
+++ resolved
@@ -21,12 +21,7 @@
   private val pegdownVersion = "1.6.0"
   private val wiremockVersion = "2.6.0"
   private val scalaTestPlusVersion = "1.5.1"
-<<<<<<< HEAD
   private val mtdIdentifiersVersion = "0.10.0"
-  private val mongoLockVersion = "4.1.0"
-=======
-  private val mtdIdentifiersVersion = "0.5.0"
->>>>>>> 877b65c3
   val compile = Seq(
     ws,
     "uk.gov.hmrc" %% "microservice-bootstrap" % microserviceBootstrapVersion,
