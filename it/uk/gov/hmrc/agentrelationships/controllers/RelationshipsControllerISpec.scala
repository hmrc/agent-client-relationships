--- conflicted
+++ resolved
@@ -1033,22 +1033,11 @@
     val requestPath: String =
       s"/agent-client-relationships/agent/${arn.value}/service/HMRC-MTD-IT/client/MTDITID/${mtdItId.value}"
 
-<<<<<<< HEAD
     def verifyClientRemovedAgentServiceAuthorisationAuditSent(arn: String, clientId: String, clientIdType: String, service: String, currentUserAffinityGroup: String, currentUserGGUserId: String) = {
-=======
-    def verifyDeleteRelationshipAuditSent(
-      arn: String,
-      clientId: String,
-      clientIdType: String,
-      service: String,
-      currentUserAffinityGroup: String,
-      currentUserGGUserId: String) =
->>>>>>> f5bd4df1
       verifyAuditRequestSent(
         1,
         event = AgentClientRelationshipEvent.ClientRemovedAgentServiceAuthorisation,
         detail = Map(
-<<<<<<< HEAD
           "agentReferenceNumber" -> arn,
           "clientId" -> clientId,
           "clientIdType" -> clientIdType,
@@ -1059,17 +1048,6 @@
           "transactionName" -> "client removed agent:service authorisation",
           "path" -> requestPath))
     }
-=======
-          "arn"                      -> arn,
-          "clientId"                 -> clientId,
-          "clientIdType"             -> clientIdType,
-          "service"                  -> service,
-          "currentUserAffinityGroup" -> currentUserAffinityGroup,
-          "currentUserGGUserId"      -> currentUserGGUserId
-        ),
-        tags = Map("transactionName" -> "delete-relationship", "path" -> requestPath)
-      )
->>>>>>> f5bd4df1
 
     "the relationship exists and the Arn matches that of current Agent user" should {
 
@@ -1110,17 +1088,7 @@
 
       "send the audit event ClientRemovedAgentServiceAuthorisation" in new StubsForThisScenario {
         await(doAgentDeleteRequest(requestPath))
-<<<<<<< HEAD
         verifyClientRemovedAgentServiceAuthorisationAuditSent(arn.value, mtdItId.value, "MtdItId", "HMRC-MTD-IT", "Individual", "ggUserId-client")
-=======
-        verifyDeleteRelationshipAuditSent(
-          arn.value,
-          mtdItId.value,
-          "MtdItId",
-          "HMRC-MTD-IT",
-          "Individual",
-          "ggUserId-client")
->>>>>>> f5bd4df1
       }
     }
 
@@ -1140,17 +1108,7 @@
 
       "send the audit event ClientRemovedAgentServiceAuthorisation" in new StubsForThisScenario {
         await(doAgentDeleteRequest(requestPath))
-<<<<<<< HEAD
         verifyClientRemovedAgentServiceAuthorisationAuditSent(arn.value, mtdItId.value, "MtdItId", "HMRC-MTD-IT", "Individual", "ggUserId-client")
-=======
-        verifyDeleteRelationshipAuditSent(
-          arn.value,
-          mtdItId.value,
-          "MtdItId",
-          "HMRC-MTD-IT",
-          "Individual",
-          "ggUserId-client")
->>>>>>> f5bd4df1
       }
     }
 
@@ -1170,17 +1128,7 @@
 
       "send the audit event ClientRemovedAgentServiceAuthorisation" in new StubsForThisScenario {
         await(doAgentDeleteRequest(requestPath))
-<<<<<<< HEAD
         verifyClientRemovedAgentServiceAuthorisationAuditSent(arn.value, mtdItId.value, "MtdItId", "HMRC-MTD-IT", "Individual", "ggUserId-client")
-=======
-        verifyDeleteRelationshipAuditSent(
-          arn.value,
-          mtdItId.value,
-          "MtdItId",
-          "HMRC-MTD-IT",
-          "Individual",
-          "ggUserId-client")
->>>>>>> f5bd4df1
       }
     }
 
@@ -1201,17 +1149,7 @@
 
       "send the audit event ClientRemovedAgentServiceAuthorisation" in new StubsForThisScenario {
         await(doAgentDeleteRequest(requestPath))
-<<<<<<< HEAD
         verifyClientRemovedAgentServiceAuthorisationAuditSent(arn.value, mtdItId.value, "MtdItId", "HMRC-MTD-IT", "Individual", "ggUserId-client")
-=======
-        verifyDeleteRelationshipAuditSent(
-          arn.value,
-          mtdItId.value,
-          "MtdItId",
-          "HMRC-MTD-IT",
-          "Individual",
-          "ggUserId-client")
->>>>>>> f5bd4df1
       }
     }
 
