--- conflicted
+++ resolved
@@ -22,16 +22,9 @@
 import org.scalatest.wordspec.AnyWordSpec
 import org.scalatestplus.play.guice.GuiceOneAppPerSuite
 import play.api.test.Helpers.{await, defaultAwaitTimeout}
-<<<<<<< HEAD
-import uk.gov.hmrc.agentclientrelationships.model.PartialAuthInvitation
-import uk.gov.hmrc.agentclientrelationships.support.MongoApp
-import uk.gov.hmrc.agentmtdidentifiers.model.Service.{MtdIt, Vat}
-import uk.gov.hmrc.agentmtdidentifiers.model.{Arn, Service}
-=======
 import uk.gov.hmrc.agentclientrelationships.model.PartialAuthRelationship
 import uk.gov.hmrc.agentclientrelationships.support.MongoApp
 import uk.gov.hmrc.agentmtdidentifiers.model.Arn
->>>>>>> 522a392a
 import uk.gov.hmrc.domain.Nino
 
 import java.time.Instant
@@ -41,27 +34,15 @@
 
   implicit val ec: ExecutionContext = app.injector.instanceOf[ExecutionContext]
   val repository: PartialAuthRepository = new PartialAuthRepository(mongoComponent)
-  val nino = Nino("AB123456C")
-  val notMatchingNino = Nino("AB654321C")
-  val arn: Arn = Arn("ABCDE123456")
-  val notMatchingArn: Arn = Arn("ABCDE654321")
 
-<<<<<<< HEAD
-  val partialAuth: PartialAuthInvitation = PartialAuthInvitation(
-    Instant.parse("2020-02-02T00:00:00.000Z"),
-    arn.value,
-    Vat.id,
-    nino.value
-=======
   val partialAuth: PartialAuthRelationship = PartialAuthRelationship(
     Instant.parse("2020-02-02T00:00:00.000Z"),
     "XARN1234567",
     "HMRC-MTD-IT",
     "SX579189D"
->>>>>>> 522a392a
   )
 
-  "partialAuthRepository.create" should {
+  "partialAuthRepository" should {
 
     "have a custom compound index for the service and clientId fields" in {
       val customIndex = repository.indexes.find(_.getKeys.asInstanceOf[BsonDocument].containsKey("service")).get
@@ -71,19 +52,13 @@
       customIndex.getOptions.isUnique shouldBe true
     }
 
-    "insert a new partial auth record" in {
+    "create a new partial auth record" in {
       await(
         repository.create(
           Instant.parse("2020-01-01T00:00:00.000Z"),
-<<<<<<< HEAD
-          arn,
+          "XARN1234567",
           Vat,
-          nino
-=======
-          Arn("XARN1234567"),
-          "HMRC-MTD-IT",
-          Nino("SX579189D")
->>>>>>> 522a392a
+          "123456789"
         )
       )
       await(repository.collection.countDocuments().toFuture()) shouldBe 1
@@ -104,54 +79,30 @@
   "partialAuthRepository.find" should {
 
     "retrieve partial auth which matches service, nino and arn" in {
-<<<<<<< HEAD
-      val nonMatchingEvent1 = partialAuth.copy(arn = notMatchingArn.value)
-      val nonMatchingEvent2 = partialAuth.copy(service = MtdIt.id, nino = notMatchingNino.value)
+      val nonMatchingEvent1 = partialAuth.copy(arn = "ARN1234567")
+      val nonMatchingEvent2 = partialAuth.copy(service = "HMRC-MTD-IT", nino = "XAIT0000111122")
       val listOfPartialAuths = Seq(partialAuth, nonMatchingEvent1, nonMatchingEvent2)
       await(repository.collection.insertMany(listOfPartialAuths).toFuture())
 
-      await(repository.find(Vat, nino, arn)) shouldBe Some(partialAuth)
+      await(repository.find("HMRC-MTD-VAT", "123456789", "XARN1234567")) shouldBe Some(partialAuth)
     }
 
     "fail to retrieve partial auths when no partial auths match the given service" in {
-      val unrelatedEvent = partialAuth.copy(service = MtdIt.id)
+      val unrelatedEvent = partialAuth.copy(service = "HMRC-MTD-IT")
       await(repository.collection.insertOne(unrelatedEvent).toFuture())
-      await(repository.find(Vat, nino, arn)) shouldBe None
+      await(repository.find("HMRC-MTD-VAT", "123456789", "XARN1234567")) shouldBe None
     }
 
     "fail to retrieve partial auths when no partial auths match the given nino" in {
-      val unrelatedEvent = partialAuth.copy(nino = notMatchingNino.value)
+      val unrelatedEvent = partialAuth.copy(nino = "234567890")
       await(repository.collection.insertOne(unrelatedEvent).toFuture())
-      await(repository.find(Vat, nino, arn)) shouldBe None
-=======
-      val nonMatchingEvent1 = partialAuth.copy(arn = "ARN1234567")
-      val nonMatchingEvent2 = partialAuth.copy(service = "HMRC-MTD-IT-SUPP", nino = "AB539803A")
-      val listOfPartialAuths = Seq(partialAuth, nonMatchingEvent1, nonMatchingEvent2)
-      await(repository.collection.insertMany(listOfPartialAuths).toFuture())
-      await(repository.find("HMRC-MTD-IT", Nino("SX579189D"), Arn("XARN1234567"))) shouldBe Some(partialAuth)
-    }
-
-    "fail to retrieve partial auths when no partial auths match the given service" in {
-      val unrelatedEvent = partialAuth.copy(service = "HMRC-MTD-IT-SUPP")
-      await(repository.collection.insertOne(unrelatedEvent).toFuture())
-      await(repository.find("HMRC-MTD-IT", Nino("SX579189D"), Arn("XARN1234567"))) shouldBe None
-    }
-
-    "fail to retrieve partial auths when no partial auths match the given nino" in {
-      val unrelatedEvent = partialAuth.copy(nino = "AB539803A")
-      await(repository.collection.insertOne(unrelatedEvent).toFuture())
-      await(repository.find("HMRC-MTD-IT", Nino("SX579189D"), Arn("XARN1234567"))) shouldBe None
->>>>>>> 522a392a
+      await(repository.find("HMRC-MTD-VAT", "123456789", "XARN1234567")) shouldBe None
     }
 
     "fail to retrieve partial auths when no partial auths match the given arn" in {
-      val unrelatedEvent = partialAuth.copy(arn = notMatchingArn.value)
+      val unrelatedEvent = partialAuth.copy(arn = "XARN7654321")
       await(repository.collection.insertOne(unrelatedEvent).toFuture())
-<<<<<<< HEAD
-      await(repository.find(MtdIt, nino, arn)) shouldBe None
-=======
-      await(repository.find("HMRC-MTD-IT", Nino("SX579189D"), Arn("XARN1234567"))) shouldBe None
->>>>>>> 522a392a
+      await(repository.find("HMRC-MTD-VAT", "123456789", "XARN1234567")) shouldBe None
     }
   }
 
