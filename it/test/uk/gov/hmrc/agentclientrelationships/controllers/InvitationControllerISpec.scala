/*
 * Copyright 2024 HM Revenue & Customs
 *
 * Licensed under the Apache License, Version 2.0 (the "License");
 * you may not use this file except in compliance with the License.
 * You may obtain a copy of the License at
 *
 *     http://www.apache.org/licenses/LICENSE-2.0
 *
 * Unless required by applicable law or agreed to in writing, software
 * distributed under the License is distributed on an "AS IS" BASIS,
 * WITHOUT WARRANTIES OR CONDITIONS OF ANY KIND, either express or implied.
 * See the License for the specific language governing permissions and
 * limitations under the License.
 */

package uk.gov.hmrc.agentclientrelationships.controllers

import play.api.libs.json.Json
import play.api.libs.json.Json.toJson
import play.api.test.Helpers._
import uk.gov.hmrc.agentclientrelationships.config.AppConfig
import uk.gov.hmrc.agentclientrelationships.connectors.{EnrolmentStoreProxyConnector, PirRelationshipConnector}
import uk.gov.hmrc.agentclientrelationships.model.Pending
import uk.gov.hmrc.agentclientrelationships.model.invitation.CreateInvitationRequest
import uk.gov.hmrc.agentclientrelationships.model.invitation.InvitationFailureResponse.ErrorBody
import uk.gov.hmrc.agentclientrelationships.repository.{InvitationsEventStoreRepository, InvitationsRepository}
import uk.gov.hmrc.agentclientrelationships.services.{DeleteRelationshipsServiceWithAcr, InvitationService}
import uk.gov.hmrc.agentclientrelationships.stubs.{AfiRelationshipStub, ClientDetailsStub}
import uk.gov.hmrc.agentclientrelationships.support.TestData
import uk.gov.hmrc.agentmtdidentifiers.model.Service._
import uk.gov.hmrc.agentmtdidentifiers.model._
import uk.gov.hmrc.auth.core.AuthConnector

import scala.concurrent.ExecutionContext

class InvitationControllerISpec
    extends RelationshipsBaseControllerISpec
    with ClientDetailsStub
    with AfiRelationshipStub
    with TestData {

  val invitationService: InvitationService = app.injector.instanceOf[InvitationService]
  val authConnector: AuthConnector = app.injector.instanceOf[AuthConnector]
  implicit val appConfig: AppConfig = app.injector.instanceOf[AppConfig]
  implicit val ec: ExecutionContext = app.injector.instanceOf[ExecutionContext]
  val es: EnrolmentStoreProxyConnector = app.injector.instanceOf[EnrolmentStoreProxyConnector]
  val deleteRelationshipService: DeleteRelationshipsServiceWithAcr =
    app.injector.instanceOf[DeleteRelationshipsServiceWithAcr]
  val pirRelationshipConnector: PirRelationshipConnector =
    app.injector.instanceOf[PirRelationshipConnector]

  val controller =
    new InvitationController(
      invitationService,
      authConnector,
      appConfig,
      stubControllerComponents()
    )

  def invitationRepo: InvitationsRepository = new InvitationsRepository(mongoComponent, appConfig)
  def invitationEventsRepo: InvitationsEventStoreRepository = new InvitationsEventStoreRepository(mongoComponent)

  val clientName = "DummyClientName"
  val baseInvitationInputData: CreateInvitationInputData =
    CreateInvitationInputData(nino.value, NinoType.id, clientName, MtdIt.id)

  def allServices: Map[String, CreateInvitationInputData] = Map(
    HMRCMTDIT -> baseInvitationInputData,
    HMRCPIR   -> baseInvitationInputData.copy(inputService = HMRCPIR),
    HMRCMTDVAT -> baseInvitationInputData
      .copy(inputService = HMRCMTDVAT, inputSuppliedClientId = vrn.value, inputSuppliedClientIdType = VrnType.id),
    HMRCTERSORG -> baseInvitationInputData
      .copy(inputService = HMRCTERSORG, inputSuppliedClientId = utr.value, inputSuppliedClientIdType = UtrType.id),
    HMRCTERSNTORG -> baseInvitationInputData
      .copy(inputService = HMRCTERSNTORG, inputSuppliedClientId = urn.value, inputSuppliedClientIdType = UrnType.id),
    HMRCCGTPD -> baseInvitationInputData
      .copy(inputService = HMRCCGTPD, inputSuppliedClientId = cgtRef.value, inputSuppliedClientIdType = CgtRefType.id),
    HMRCPPTORG -> baseInvitationInputData
      .copy(inputService = HMRCPPTORG, inputSuppliedClientId = pptRef.value, inputSuppliedClientIdType = PptRefType.id),
    HMRCCBCORG -> baseInvitationInputData
      .copy(inputService = HMRCCBCORG, inputSuppliedClientId = cbcId.value, inputSuppliedClientIdType = CbcIdType.id),
    HMRCCBCNONUKORG -> baseInvitationInputData.copy(
      inputService = HMRCCBCNONUKORG,
      inputSuppliedClientId = cbcId.value,
      inputSuppliedClientIdType = CbcIdType.id
    ),
    HMRCPILLAR2ORG -> baseInvitationInputData.copy(
      inputService = HMRCPILLAR2ORG,
      inputSuppliedClientId = plrId.value,
      inputSuppliedClientIdType = PlrIdType.id
    ),
    HMRCMTDITSUPP -> baseInvitationInputData.copy(inputService = HMRCMTDITSUPP)
  )

  "create invitation link" should {

    // TODO WG - test expiry date of Invitation
<<<<<<< HEAD
    "return 201 status and valid JSON when invitation is created for Itsa " in {
      val suppliedClientId = nino.value
      val suppliedClientIdType = NinoType.id
      val clientId = mtdItId.value
      val clientIdType = MtdItIdType.id
      val service = MtdIt.id
      val clientName = "DummyClientName"

      val createInvitationInputData: CreateInvitationRequest = CreateInvitationRequest(
        clientId = suppliedClientId,
        suppliedClientIdType = suppliedClientIdType,
        clientName = clientName,
        service = service
      )

      givenAuditConnector()

      givenMtdItIdIsKnownFor(nino, mtdItId)

      invitationRepo
        .findAllForAgent(arn.value)
        .futureValue shouldBe empty

      val result =
        doAgentPostRequest(
          s"/agent-client-relationships/agent/${arn.value}/authorisation-request",
          Json.toJson(createInvitationInputData).toString()
        )
      result.status shouldBe 201

      val invitationSeq = invitationRepo
        .findAllForAgent(arn.value)
        .futureValue
=======
    allServices.keySet.foreach(taxService =>
      s"return 201 status and valid JSON when invitation is created for $taxService" in {
        val inputData: CreateInvitationInputData = allServices(taxService)
>>>>>>> ced32b96

        val clientId =
          if (taxService == HMRCMTDIT || taxService == HMRCMTDITSUPP) mtdItId.value else inputData.inputSuppliedClientId
        val clientIdType =
          if (taxService == HMRCMTDIT || taxService == HMRCMTDITSUPP) MtdItIdType.id
          else inputData.inputSuppliedClientIdType

        givenAuditConnector()

        if (taxService == HMRCMTDIT || taxService == HMRCMTDITSUPP) {
          givenMtdItIdIsKnownFor(nino, mtdItId)
        }

        invitationRepo
          .findAllForAgent(arn.value)
          .futureValue shouldBe empty

        val result =
          doAgentPostRequest(
            s"/agent-client-relationships/agent/${arn.value}/authorisation-request",
            Json.toJson(inputData).toString()
          )
        result.status shouldBe 201

        val invitationSeq = invitationRepo
          .findAllForAgent(arn.value)
          .futureValue

<<<<<<< HEAD
      val createInvitationInputData: CreateInvitationRequest = CreateInvitationRequest(
        clientId = suppliedClientId,
        suppliedClientIdType = suppliedClientIdType,
        clientName = clientName,
        service = service
      )
=======
        invitationSeq.size shouldBe 1
>>>>>>> ced32b96

        val invitation = invitationSeq.head

        result.json shouldBe Json.obj(
          "invitationId" -> invitation.invitationId
        )

        invitation.status shouldBe Pending
        invitation.suppliedClientId shouldBe inputData.inputSuppliedClientId
        invitation.suppliedClientIdType shouldBe inputData.inputSuppliedClientIdType
        invitation.clientId shouldBe clientId
        invitation.clientIdType shouldBe clientIdType
        invitation.service shouldBe inputData.inputService
        invitation.clientName shouldBe clientName

      }
    )

    "return Forbidden 403 status and JSON Error when client registration not found for ItSa" in {
      val suppliedClientId = nino.value
      val suppliedClientIdType = NinoType.id
      val service = MtdIt.id
      val clientName = "DummyClientName"

      val createInvitationInputData: CreateInvitationRequest = CreateInvitationRequest(
        clientId = suppliedClientId,
        suppliedClientIdType = suppliedClientIdType,
        clientName = clientName,
        service = service
      )

      givenAuditConnector()

      givenMtdItIdIsUnKnownFor(nino)

      invitationRepo
        .findAllForAgent(arn.value)
        .futureValue shouldBe empty

      val result =
        doAgentPostRequest(
          s"/agent-client-relationships/agent/${arn.value}/authorisation-request",
          Json.toJson(createInvitationInputData).toString()
        )
      result.status shouldBe 403

      invitationRepo
        .findAllForAgent(arn.value)
        .futureValue shouldBe empty

      result.json shouldBe toJson(
        ErrorBody(
          "CLIENT_REGISTRATION_NOT_FOUND",
          "The Client's MTDfB registration or SAUTR (if alt-itsa is enabled) was not found."
        )
      )
    }

    "return NotImplemented 501 status and JSON Error If service is not supported" in {
      val suppliedClientId = nino.value
      val suppliedClientIdType = NinoType.id
      val service = "HMRC-NOT-SUPPORTED"
      val clientName = "DummyClientName"

      val createInvitationInputData: CreateInvitationRequest = CreateInvitationRequest(
        clientId = suppliedClientId,
        suppliedClientIdType = suppliedClientIdType,
        clientName = clientName,
        service = service
      )

      givenAuditConnector()

      invitationRepo
        .findAllForAgent(arn.value)
        .futureValue shouldBe empty

      val result =
        doAgentPostRequest(
          s"/agent-client-relationships/agent/${arn.value}/authorisation-request",
          Json.toJson(createInvitationInputData).toString()
        )
      result.status shouldBe 501

      invitationRepo
        .findAllForAgent(arn.value)
        .futureValue shouldBe empty

      val message = s"""Unsupported service "${createInvitationInputData.service}""""
      result.json shouldBe toJson(ErrorBody("UNSUPPORTED_SERVICE", message))
    }

    "return BadRequest 400 status when clientId is not valid for service" in {
      val suppliedClientId = "NotValidNino"
      val suppliedClientIdType = NinoType.id
      val service = MtdIt.id
      val clientName = "DummyClientName"

      val createInvitationInputData: CreateInvitationRequest = CreateInvitationRequest(
        clientId = suppliedClientId,
        suppliedClientIdType = suppliedClientIdType,
        clientName = clientName,
        service = service
      )

      givenAuditConnector()

      invitationRepo
        .findAllForAgent(arn.value)
        .futureValue shouldBe empty

      val result =
        doAgentPostRequest(
          s"/agent-client-relationships/agent/${arn.value}/authorisation-request",
          Json.toJson(createInvitationInputData).toString()
        )
      result.status shouldBe 400

      invitationRepo
        .findAllForAgent(arn.value)
        .futureValue shouldBe empty

    }

    "return BadRequest 400 status and and JSON Error when clientIdType is not valid for service" in {
      val suppliedClientId = nino.value
      val suppliedClientIdType = "NotValidClientIdType"
      val service = MtdIt.id
      val clientName = "DummyClientName"

      val createInvitationInputData: CreateInvitationRequest = CreateInvitationRequest(
        clientId = suppliedClientId,
        suppliedClientIdType = suppliedClientIdType,
        clientName = clientName,
        service = service
      )

      givenAuditConnector()

      invitationRepo
        .findAllForAgent(arn.value)
        .futureValue shouldBe empty

      val result =
        doAgentPostRequest(
          s"/agent-client-relationships/agent/${arn.value}/authorisation-request",
          Json.toJson(createInvitationInputData).toString()
        )
      result.status shouldBe 400

      val message =
        s"""Unsupported clientIdType "${createInvitationInputData.suppliedClientIdType}", for service type "${createInvitationInputData.service}"""".stripMargin
      result.json shouldBe toJson(ErrorBody("UNSUPPORTED_CLIENT_ID_TYPE", message))

      invitationRepo
        .findAllForAgent(arn.value)
        .futureValue shouldBe empty

    }

  }

}<|MERGE_RESOLUTION|>--- conflicted
+++ resolved
@@ -96,45 +96,9 @@
   "create invitation link" should {
 
     // TODO WG - test expiry date of Invitation
-<<<<<<< HEAD
-    "return 201 status and valid JSON when invitation is created for Itsa " in {
-      val suppliedClientId = nino.value
-      val suppliedClientIdType = NinoType.id
-      val clientId = mtdItId.value
-      val clientIdType = MtdItIdType.id
-      val service = MtdIt.id
-      val clientName = "DummyClientName"
-
-      val createInvitationInputData: CreateInvitationRequest = CreateInvitationRequest(
-        clientId = suppliedClientId,
-        suppliedClientIdType = suppliedClientIdType,
-        clientName = clientName,
-        service = service
-      )
-
-      givenAuditConnector()
-
-      givenMtdItIdIsKnownFor(nino, mtdItId)
-
-      invitationRepo
-        .findAllForAgent(arn.value)
-        .futureValue shouldBe empty
-
-      val result =
-        doAgentPostRequest(
-          s"/agent-client-relationships/agent/${arn.value}/authorisation-request",
-          Json.toJson(createInvitationInputData).toString()
-        )
-      result.status shouldBe 201
-
-      val invitationSeq = invitationRepo
-        .findAllForAgent(arn.value)
-        .futureValue
-=======
     allServices.keySet.foreach(taxService =>
       s"return 201 status and valid JSON when invitation is created for $taxService" in {
         val inputData: CreateInvitationInputData = allServices(taxService)
->>>>>>> ced32b96
 
         val clientId =
           if (taxService == HMRCMTDIT || taxService == HMRCMTDITSUPP) mtdItId.value else inputData.inputSuppliedClientId
@@ -163,16 +127,7 @@
           .findAllForAgent(arn.value)
           .futureValue
 
-<<<<<<< HEAD
-      val createInvitationInputData: CreateInvitationRequest = CreateInvitationRequest(
-        clientId = suppliedClientId,
-        suppliedClientIdType = suppliedClientIdType,
-        clientName = clientName,
-        service = service
-      )
-=======
         invitationSeq.size shouldBe 1
->>>>>>> ced32b96
 
         val invitation = invitationSeq.head
 
