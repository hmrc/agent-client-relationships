/*
 * Copyright 2024 HM Revenue & Customs
 *
 * Licensed under the Apache License, Version 2.0 (the "License");
 * you may not use this file except in compliance with the License.
 * You may obtain a copy of the License at
 *
 *     http://www.apache.org/licenses/LICENSE-2.0
 *
 * Unless required by applicable law or agreed to in writing, software
 * distributed under the License is distributed on an "AS IS" BASIS,
 * WITHOUT WARRANTIES OR CONDITIONS OF ANY KIND, either express or implied.
 * See the License for the specific language governing permissions and
 * limitations under the License.
 */

package uk.gov.hmrc.agentclientrelationships.connectors

import com.github.tomakehurst.wiremock.client.WireMock._
import org.scalatestplus.play.guice.GuiceOneServerPerSuite
import play.api.Application
import play.api.inject.guice.GuiceApplicationBuilder
import play.api.test.Helpers._
import play.utils.UriEncoding
import uk.gov.hmrc.agentclientrelationships.config.AppConfig
import uk.gov.hmrc.agentclientrelationships.model.{ActiveRelationship, EnrolmentKey, InactiveRelationship}
import uk.gov.hmrc.agentclientrelationships.services.AgentCacheProvider
import uk.gov.hmrc.agentclientrelationships.stubs.{DataStreamStub, IfStub}
import uk.gov.hmrc.agentclientrelationships.support.{UnitSpec, WireMockSupport}
import uk.gov.hmrc.agentmtdidentifiers.model.Service.{CapitalGains, MtdIt, MtdItSupp, Pillar2, Ppt, Trust, TrustNT, Vat}
import uk.gov.hmrc.agentmtdidentifiers.model._
import uk.gov.hmrc.domain.{Nino, TaxIdentifier}
import uk.gov.hmrc.http.{HeaderCarrier, HttpClient, UpstreamErrorResponse}
import uk.gov.hmrc.play.bootstrap.metrics.Metrics

import java.time.LocalDate
import scala.concurrent.{ExecutionContext, ExecutionContextExecutor}

class IFConnectorISpec
    extends UnitSpec
    with GuiceOneServerPerSuite
    with WireMockSupport
    with IfStub
    with DataStreamStub {

  override implicit lazy val app: Application = appBuilder
    .build()

  val httpClient: HttpClient = app.injector.instanceOf[HttpClient]
  val metrics: Metrics = app.injector.instanceOf[Metrics]
  val agentCacheProvider: AgentCacheProvider = app.injector.instanceOf[AgentCacheProvider]
  implicit val appConfig: AppConfig = app.injector.instanceOf[AppConfig]

  protected def appBuilder: GuiceApplicationBuilder =
    new GuiceApplicationBuilder()
      .configure(
        "microservice.services.enrolment-store-proxy.port"     -> wireMockPort,
        "microservice.services.tax-enrolments.port"            -> wireMockPort,
        "microservice.services.users-groups-search.port"       -> wireMockPort,
        "microservice.services.if.port"                        -> wireMockPort,
        "microservice.services.auth.port"                      -> wireMockPort,
        "microservice.services.if.environment"                 -> "stub",
        "microservice.services.if.authorization-token"         -> "token",
        "microservice.services.if.authorization-api1171-token" -> "token",
        "microservice.services.agent-mapping.port"             -> wireMockPort,
        "auditing.consumer.baseUri.host"                       -> wireMockHost,
        "auditing.consumer.baseUri.port"                       -> wireMockPort,
        "features.copy-relationship.mtd-it"                    -> true,
        "features.copy-relationship.mtd-vat"                   -> true,
        "features.recovery-enable"                             -> false,
        "agent.cache.expires"                                  -> "1 millis",
        "agent.cache.enabled"                                  -> false,
        "agent.trackPage.cache.expires"                        -> "1 millis",
        "agent.trackPage.cache.enabled"                        -> false,
        "hip.enabled"                                          -> false,
        "hip.BusinessDetails.enabled"                          -> false
      )

  implicit val ec: ExecutionContextExecutor = ExecutionContext.global
  implicit val hc: HeaderCarrier = HeaderCarrier()
  val ifConnector =
    new IfConnector(httpClient, agentCacheProvider, ec)(metrics, appConfig)

  val mtdItId: MtdItId = MtdItId("ABCDEF123456789")
  val vrn: Vrn = Vrn("101747641")
  val agentARN: Arn = Arn("ABCDE123456")
  val utr: Utr = Utr("1704066305")
  val urn: Urn = Urn("XXTRUST12345678")
  val cgt: CgtRef = CgtRef("XMCGTP837878749")
  val pptRef: PptRef = PptRef("XAPPT0004567890")
  val plrId: PlrId = PlrId("XMPLR0012345678")
  val mtdItEnrolmentKey: EnrolmentKey = EnrolmentKey(Service.MtdIt, mtdItId)
  val mtdItSuppEnrolmentKey: EnrolmentKey = EnrolmentKey(Service.MtdItSupp, mtdItId)
  val vatEnrolmentKey: EnrolmentKey = EnrolmentKey(Service.Vat, vrn)
  val trustEnrolmentKey: EnrolmentKey = EnrolmentKey(Service.HMRCTERSORG, utr)
  val trustNTEnrolmentKey: EnrolmentKey = EnrolmentKey(Service.HMRCTERSNTORG, urn)
  val pptEnrolmentKey: EnrolmentKey = EnrolmentKey(Service.HMRCPPTORG, pptRef)
  val plrEnrolmentKey: EnrolmentKey = EnrolmentKey(Service.HMRCPILLAR2ORG, plrId)

  val otherTaxIdentifier: TaxIdentifier => TaxIdentifier = {
    case MtdItId(_) => MtdItId("ABCDE1234567890")
    case Vrn(_)     => Vrn("101747641")
    case Utr(_)     => Utr("2134514321")
    case Urn(_)     => Urn("XXTRUST12345678")
    case PptRef(_)  => PptRef("XAPPT0004567890")
    case PlrId(_)   => PlrId("XMPLR0012345678")
    case x          => x
  }

  "IfConnector GetBusinessDetails" should {

    val mtdItId = MtdItId("foo")
    val nino = Nino("AB123456C")

    "return some nino when agent's mtdId identifier is known to ETMP" in {
      givenNinoIsKnownFor(mtdItId, nino)
      givenAuditConnector()
      await(ifConnector.getNinoFor(mtdItId)) shouldBe Some(nino)
    }

    "return nothing when agent's mtdId identifier is unknown to ETMP" in {
      givenNinoIsUnknownFor(mtdItId)
      givenAuditConnector()
      await(ifConnector.getNinoFor(mtdItId)) shouldBe None
    }

    "return nothing when agent's mtdId identifier is invalid" in {
      givenmtdIdIsInvalid(mtdItId)
      givenAuditConnector()
      await(ifConnector.getNinoFor(mtdItId)) shouldBe None
    }

    "return nothing when IF is unavailable" in {
      givenReturnsServiceUnavailable()
      givenAuditConnector()
      await(ifConnector.getNinoFor(mtdItId)) shouldBe None
    }

    "return nothing when IF is throwing errors" in {
      givenReturnsServerError()
      givenAuditConnector()
      await(ifConnector.getNinoFor(mtdItId)) shouldBe None
    }

    "return MtdItId when agent's nino is known to ETMP" in {
      givenMtdItIdIsKnownFor(nino, mtdItId)
      givenAuditConnector()
      await(ifConnector.getMtdIdFor(nino)) shouldBe Some(mtdItId)
    }

    "return nothing when agent's nino identifier is unknown to ETMP" in {
      givenMtdItIdIsUnKnownFor(nino)
      givenAuditConnector()
      await(ifConnector.getMtdIdFor(nino)) shouldBe None
    }
  }

  "IFConnector CreateAgentRelationship" should {
    "create relationship between agent and client and return 200" in {
      givenAgentCanBeAllocated(mtdItId, Arn("bar"))
      givenAuditConnector()
      await(
        ifConnector.createAgentRelationship(mtdItEnrolmentKey, Arn("bar"))
      ).get.processingDate should not be null
    }

    "not create relationship between agent and client and return nothing" in {
      givenAgentCanNotBeAllocated(status = 404)
      givenAuditConnector()
      await(ifConnector.createAgentRelationship(mtdItEnrolmentKey, Arn("bar"))) shouldBe None
    }

    "request body contains regime as ITSA when client Id is an MtdItId" in {
      givenAgentCanBeAllocated(mtdItId, Arn("someArn"))
      givenAuditConnector()

      await(ifConnector.createAgentRelationship(mtdItEnrolmentKey, Arn("someArn")))

      verify(
        1,
        postRequestedFor(urlPathEqualTo("/registration/relationship"))
          .withHeader("Authorization", containing("Bearer token"))
          .withHeader("Environment", containing("stub"))
          .withRequestBody(
            equalToJson(
              s"""
                 |{
                 |"regime": "ITSA",
                 |"authProfile": "ALL00001",
                 |"relationshipType": "ZA01"
                 |}""".stripMargin,
              true,
              true
            )
          )
      )
    }

    "request body contains regime as ITSA for Supporting Agent when client Id is an MtdItId" in {
      givenAgentCanBeAllocated(mtdItId, Arn("someArn"))
      givenAuditConnector()

      await(ifConnector.createAgentRelationship(mtdItSuppEnrolmentKey, Arn("someArn")))

      verify(
        1,
        postRequestedFor(urlPathEqualTo("/registration/relationship"))
          .withHeader("Authorization", containing("Bearer token"))
          .withHeader("Environment", containing("stub"))
          .withRequestBody(
            equalToJson(
              s"""
                 |{
                 |"regime": "ITSA",
                 |"authProfile": "ITSAS001",
                 |"relationshipType": "ZA01"
                 |}""".stripMargin,
              true,
              true
            )
          )
      )
    }

    "request body contains regime as VATC and idType as VRN when client Id is a Vrn" in {
      givenAgentCanBeAllocated(vrn, Arn("someArn"))
      givenAuditConnector()

      await(ifConnector.createAgentRelationship(vatEnrolmentKey, Arn("someArn")))

      verify(
        1,
        postRequestedFor(urlPathEqualTo("/registration/relationship"))
          .withRequestBody(
            equalToJson(
              s"""{
                 |"regime": "VATC",
                 |"idType" : "VRN",
                 |"relationshipType" : "ZA01",
                 |"authProfile" : "ALL00001"
                 |}""".stripMargin,
              true,
              true
            )
          )
      )
    }

    "request body contains regime as TRS and idType as UTR when client Id is a UTR" in {
      givenAgentCanBeAllocated(utr, Arn("someArn"))
      givenAuditConnector()

      await(ifConnector.createAgentRelationship(trustEnrolmentKey, Arn("someArn")))

      verify(
        1,
        postRequestedFor(urlPathEqualTo("/registration/relationship"))
          .withRequestBody(
            equalToJson(
              s"""{
                 |"regime": "TRS",
                 |"idType" : "UTR"
                 |}""".stripMargin,
              true,
              true
            )
          )
      )
    }

    "request body contains regime as TRS and idType as URN when client Id is a URN" in {
      givenAgentCanBeAllocated(urn, Arn("someArn"))
      givenAuditConnector()

      await(ifConnector.createAgentRelationship(trustNTEnrolmentKey, Arn("someArn")))

      verify(
        1,
        postRequestedFor(urlPathEqualTo("/registration/relationship"))
          .withRequestBody(
            equalToJson(
              s"""{
                 |"regime": "TRS",
                 |"idType" : "URN"
                 |}""".stripMargin,
              true,
              true
            )
          )
      )
    }

    "request body contains regime as PPT and idType as ZPPT when client Id is a PptRef" in {
      givenAgentCanBeAllocated(pptRef, Arn("someArn"))
      givenAuditConnector()

      await(ifConnector.createAgentRelationship(pptEnrolmentKey, Arn("someArn")))

      verify(
        1,
        postRequestedFor(urlPathEqualTo("/registration/relationship"))
          .withRequestBody(
            equalToJson(
              s"""{
                 |"regime": "PPT",
                 |"refNumber" : "XAPPT0004567890"
                 |}""".stripMargin,
              true,
              true
            )
          )
      )
    }

    "request body contains regime as PLR and idType as PLR when client Id is a PlrId" in {
      givenAgentCanBeAllocated(plrId, Arn("someArn"))
      givenAuditConnector()

      await(ifConnector.createAgentRelationship(plrEnrolmentKey, Arn("someArn")))

      verify(
        1,
        postRequestedFor(urlPathEqualTo("/registration/relationship"))
          .withRequestBody(
            equalToJson(
              s"""{
                 |"regime": "PLR",
                 |"refNumber" : "XMPLR0012345678"
                 |}""".stripMargin,
              true,
              true
            )
          )
      )
    }

    "throw an IllegalArgumentException when the tax identifier is not supported" in {
      an[IllegalArgumentException] should be thrownBy await(
        ifConnector.createAgentRelationship(EnrolmentKey("foo"), Arn("bar"))
      )
    }

    "return nothing when IF is throwing errors" in {
      givenReturnsServerError()
      await(ifConnector.createAgentRelationship(vatEnrolmentKey, Arn("someArn"))) shouldBe None
    }

    "return nothing when IF is unavailable" in {
      givenReturnsServiceUnavailable()
      await(ifConnector.createAgentRelationship(vatEnrolmentKey, Arn("someArn"))) shouldBe None
    }
  }

  "IFConnector DeleteAgentRelationship" should {
    "delete relationship between agent and client and return 200 for ItSa service" in {
      givenAgentCanBeDeallocated(mtdItId, Arn("bar"))
      givenAuditConnector()
      await(
        ifConnector.deleteAgentRelationship(mtdItEnrolmentKey, Arn("bar"))
      ).get.processingDate should not be null
    }

    "delete relationship between agent and client and return 200 for ItSa Supp service" in {
      givenAgentCanBeDeallocated(mtdItId, Arn("bar"))
      givenAuditConnector()
      await(
        ifConnector.deleteAgentRelationship(mtdItSuppEnrolmentKey, Arn("bar"))
      ).get.processingDate should not be null
    }

    "delete relationship between agent and client and return 200 for Vat service" in {
      givenAgentCanBeDeallocated(vrn, Arn("bar"))
      givenAuditConnector()
      await(
        ifConnector.deleteAgentRelationship(vatEnrolmentKey, Arn("bar"))
      ).get.processingDate should not be null
    }

    "delete relationship between agent and client and return 200 for Trust service" in {
      givenAgentCanBeDeallocated(utr, Arn("bar"))
      givenAuditConnector()
      await(
        ifConnector.deleteAgentRelationship(trustEnrolmentKey, Arn("bar"))
      ).get.processingDate should not be null
    }

    "delete relationship between agent and client and return 200 for Trust service with URN" in {
      givenAgentCanBeDeallocated(urn, Arn("bar"))
      givenAuditConnector()
      await(
        ifConnector.deleteAgentRelationship(trustNTEnrolmentKey, Arn("bar"))
      ).get.processingDate should not be null
    }

    "delete relationship between agent and client and return 200 for PPT service with PptRef" in {
      givenAgentCanBeDeallocated(pptRef, Arn("bar"))
      givenAuditConnector()
      await(
        ifConnector.deleteAgentRelationship(pptEnrolmentKey, Arn("bar"))
      ).get.processingDate should not be null
    }

    "delete relationship between agent and client and return 200 for Pillar2 service with PlrId" in {
      givenAgentCanBeDeallocated(plrId, Arn("bar"))
      givenAuditConnector()
      await(
        ifConnector.deleteAgentRelationship(plrEnrolmentKey, Arn("bar"))
      ).get.processingDate should not be null
    }

    "not delete relationship between agent and client and return nothing for ItSa service" in {
      givenAgentCanNotBeDeallocated(status = 404)
      givenAuditConnector()
<<<<<<< HEAD
      await(ifConnector.deleteAgentRelationship(mtdItEnrolmentKey, Arn("bar"))) shouldBe None
=======
      an[UpstreamErrorResponse] should be thrownBy await(
        relationshipConnector.deleteAgentRelationship(mtdItEnrolmentKey, Arn("bar"))
      )
>>>>>>> 1ee34e24
    }

    "not delete relationship between agent and client and return nothing for Vat service" in {
      givenAgentCanNotBeDeallocated(status = 404)
      givenAuditConnector()
<<<<<<< HEAD
      await(ifConnector.deleteAgentRelationship(mtdItEnrolmentKey, Arn("bar"))) shouldBe None
=======
      an[UpstreamErrorResponse] should be thrownBy await(
        relationshipConnector.deleteAgentRelationship(mtdItEnrolmentKey, Arn("bar"))
      )
>>>>>>> 1ee34e24
    }

    "throw an IllegalArgumentException when the tax identifier is not supported" in {
      an[IllegalArgumentException] should be thrownBy await(
        ifConnector.deleteAgentRelationship(EnrolmentKey("foo"), Arn("bar"))
      )
    }

    "return an exception when IF has returned an error" in {
      givenReturnsServerError()
<<<<<<< HEAD
      await(ifConnector.deleteAgentRelationship(vatEnrolmentKey, Arn("someArn"))) shouldBe None
=======
      an[UpstreamErrorResponse] should be thrownBy await(
        relationshipConnector.deleteAgentRelationship(vatEnrolmentKey, Arn("someArn"))
      )
>>>>>>> 1ee34e24
    }

    "return an exception when IF is unavailable" in {
      givenReturnsServiceUnavailable()
<<<<<<< HEAD
      await(ifConnector.deleteAgentRelationship(vatEnrolmentKey, Arn("someArn"))) shouldBe None
=======
      an[UpstreamErrorResponse] should be thrownBy await(
        relationshipConnector.deleteAgentRelationship(vatEnrolmentKey, Arn("someArn"))
      )
>>>>>>> 1ee34e24
    }
  }

  "IFConnector GetActiveClientRelationships" should {

    "return existing active relationships for specified clientId for ItSa service" in {
      getActiveRelationshipsViaClient(mtdItId, agentARN)
      givenAuditConnector()

      val result = await(ifConnector.getActiveClientRelationships(mtdItId, MtdIt))
      result.get.arn shouldBe agentARN
    }

    "return existing active relationships for specified clientId for ItSa Supp service" in {
      getActiveRelationshipsViaClient(mtdItId, agentARN, "ITSAS001")
      givenAuditConnector()

      val result = await(ifConnector.getActiveClientRelationships(mtdItId, MtdItSupp))
      result.get.arn shouldBe agentARN
    }

    "return existing active relationships for specified clientId for Vat service" in {
      getActiveRelationshipsViaClient(vrn, agentARN)
      givenAuditConnector()
      val result = await(ifConnector.getActiveClientRelationships(vrn, Vat))
      result.get.arn shouldBe agentARN
    }

    "return existing active relationships for specified clientId for CGT service" in {
      getActiveRelationshipsViaClient(cgt, agentARN)
      givenAuditConnector()
      val result = await(ifConnector.getActiveClientRelationships(cgt, CapitalGains))
      result.get.arn shouldBe agentARN
    }

    "return existing active relationships for specified clientId for TRS (UTR) service" in {
      getActiveRelationshipsViaClient(utr, agentARN)
      givenAuditConnector()
      val result = await(ifConnector.getActiveClientRelationships(utr, Trust))
      result.get.arn shouldBe agentARN

    }

    "return existing active relationships for specified clientId for TRS (URN) service" in {
      getActiveRelationshipsViaClient(urn, agentARN)
      givenAuditConnector()
      val result = await(ifConnector.getActiveClientRelationships(urn, TrustNT))
      result.get.arn shouldBe agentARN

    }

    "return existing active relationships for specified clientId for PPT service" in {
      getActiveRelationshipsViaClient(pptRef, agentARN)
      givenAuditConnector()
      val result = await(ifConnector.getActiveClientRelationships(pptRef, Ppt))
      result.get.arn shouldBe agentARN
    }

    "return existing active relationships for specified clientId for Pillar2 service" in {
      getActiveRelationshipsViaClient(plrId, agentARN)
      givenAuditConnector()
      val result = await(ifConnector.getActiveClientRelationships(plrId, Pillar2))
      result.get.arn shouldBe agentARN
    }

    "return None if IF returns 404 for ItSa service" in {
      getActiveRelationshipFailsWith(mtdItId, status = 404)
      givenAuditConnector()
      val result = await(ifConnector.getActiveClientRelationships(mtdItId, MtdIt))
      result shouldBe None
    }

    "return None if IF returns 404 for Vat service" in {
      getActiveRelationshipFailsWith(vrn, status = 404)
      givenAuditConnector()
      val result = await(ifConnector.getActiveClientRelationships(vrn, Vat))
      result shouldBe None
    }

    "return None if IF returns 404 for CGT service" in {
      getActiveRelationshipFailsWith(cgt, status = 404)
      givenAuditConnector()
      val result = await(ifConnector.getActiveClientRelationships(cgt, CapitalGains))
      result shouldBe None
    }

    "return None if IF returns 404 for TRS (UTR) service" in {
      getActiveRelationshipFailsWith(utr, status = 404)
      givenAuditConnector()
      val result = await(ifConnector.getActiveClientRelationships(utr, Trust))
      result shouldBe None
    }

    "return None if IF returns 404 for TRS (URN) service" in {
      getActiveRelationshipFailsWith(urn, status = 404)
      givenAuditConnector()
      val result = await(ifConnector.getActiveClientRelationships(urn, TrustNT))
      result shouldBe None
    }

    "return None if IF returns 404 for PPT service" in {
      getActiveRelationshipFailsWith(pptRef, status = 404)
      givenAuditConnector()
      val result = await(ifConnector.getActiveClientRelationships(pptRef, Ppt))
      result shouldBe None
    }

    "return None if IF returns 404 for Pillar2 service" in {
      getActiveRelationshipFailsWith(plrId, status = 404)
      givenAuditConnector()
      val result = await(ifConnector.getActiveClientRelationships(plrId, Pillar2))
      result shouldBe None
    }

    "return None if IF returns 400 for ItSa service" in {
      getActiveRelationshipFailsWith(mtdItId, status = 400)
      givenAuditConnector()
      val result = await(ifConnector.getActiveClientRelationships(mtdItId, MtdIt))
      result shouldBe None
    }

    "return None if IF returns 400 for Vat service" in {
      getActiveRelationshipFailsWith(vrn, status = 400)
      givenAuditConnector()
      val result = await(ifConnector.getActiveClientRelationships(vrn, Vat))
      result shouldBe None
    }

    "return None if IF returns 403 AGENT_SUSPENDED" in {
      getActiveRelationshipFailsWithSuspended(vrn)
      givenAuditConnector()
      val result = await(ifConnector.getActiveClientRelationships(vrn, Vat))
      result shouldBe None
    }
  }

  "GetInactiveAgentRelationships" should {
    val encodedArn = UriEncoding.encodePathSegment(agentARN.value, "UTF-8")

    "return existing inactive relationships for specified clientId for ItSa service" in {
      getInactiveRelationshipsViaAgent(agentARN, otherTaxIdentifier(mtdItId), mtdItId)
      givenAuditConnector()
      val result = await(ifConnector.getInactiveRelationships(agentARN))
      result(0).arn shouldBe agentARN
      result(0).dateFrom shouldBe Some(LocalDate.parse("2015-09-10"))
      result(0).dateTo shouldBe Some(LocalDate.parse("2015-09-21"))
      result(0).clientId shouldBe otherTaxIdentifier(mtdItId).value
      result(1).arn shouldBe agentARN
      result(1).dateFrom shouldBe Some(LocalDate.parse("2015-09-10"))
      result(1).dateTo shouldBe Some(LocalDate.now())
      result(1).clientId shouldBe mtdItId.value
    }

    "return existing inactive relationships for specified clientId for Vat service" in {
      getInactiveRelationshipsViaAgent(agentARN, otherTaxIdentifier(vrn), vrn)
      givenAuditConnector()
      val result = await(ifConnector.getInactiveRelationships(agentARN))
      result(0).arn shouldBe agentARN
      result(0).dateFrom shouldBe Some(LocalDate.parse("2015-09-10"))
      result(0).dateTo shouldBe Some(LocalDate.parse("2015-09-21"))
      result(0).clientId shouldBe otherTaxIdentifier(vrn).value
      result(1).arn shouldBe agentARN
      result(1).dateFrom shouldBe Some(LocalDate.parse("2015-09-10"))
      result(1).dateTo shouldBe Some(LocalDate.now())
      result(1).clientId shouldBe vrn.value

    }

    "return empty sequence if IF returns 404 for ItSa service" in {
      getFailAgentInactiveRelationships(encodedArn, status = 404)
      givenAuditConnector()
      val result = await(ifConnector.getInactiveRelationships(agentARN))
      result shouldBe Seq.empty
    }

    "return empty sequence if IF returns 404 for Vat service" in {
      getFailAgentInactiveRelationships(encodedArn, status = 404)
      givenAuditConnector()
      val result = await(ifConnector.getInactiveRelationships(agentARN))
      result shouldBe Seq.empty
    }

    "return empty sequence if IF returns 400 for ItSa service" in {
      getFailAgentInactiveRelationships(encodedArn, status = 400)
      givenAuditConnector()
      val result = await(ifConnector.getInactiveRelationships(agentARN))
      result shouldBe Seq.empty
    }

    "return empty sequence if IF returns 400 for Vat service" in {
      getFailWithSuspendedAgentInactiveRelationships(encodedArn)
      givenAuditConnector()
      val result = await(ifConnector.getInactiveRelationships(agentARN))
      result shouldBe Seq.empty
    }

    "return None if IF returns 403 AGENT_SUSPENDED" in {
      getActiveRelationshipFailsWithSuspended(vrn)
      givenAuditConnector()
      val result = await(ifConnector.getActiveClientRelationships(vrn, Vat))
      result shouldBe None
    }
  }

  "isActive" should {
    val noEndRelationship = ActiveRelationship(Arn("foo"), None, Some(LocalDate.parse("1111-11-11")))
    val afterCurrentDateRelationship =
      ActiveRelationship(Arn("foo"), Some(LocalDate.parse("2222-11-11")), Some(LocalDate.parse("1111-11-11")))
    val beforeCurrentDateRelationship =
      ActiveRelationship(Arn("foo"), Some(LocalDate.parse("1111-11-11")), Some(LocalDate.parse("1111-11-11")))
    "return true when the relationship has no end date" in {
      givenAuditConnector()
      ifConnector.isActive(noEndRelationship) shouldBe true
    }
    "return true when the end date is after the current date" in {
      givenAuditConnector()
      ifConnector.isActive(afterCurrentDateRelationship) shouldBe true
    }
    "return false when the end date is before the current date" in {
      givenAuditConnector()
      ifConnector.isActive(beforeCurrentDateRelationship) shouldBe false
    }
  }

  "isInactive" should {
    val noEndRelationship =
      InactiveRelationship(
        Arn("foo"),
        None,
        Some(LocalDate.parse("1111-11-11")),
        "123456789",
        "personal",
        "HMRC-MTD-VAT"
      )
    val endsBeforeCurrentDate =
      InactiveRelationship(
        Arn("foo"),
        Some(LocalDate.parse("1111-11-11")),
        Some(LocalDate.parse("1111-11-11")),
        "123456789",
        "personal",
        "HMRC-MTD-VAT"
      )
    val endsAtCurrentDateRelationship =
      InactiveRelationship(
        Arn("foo"),
        Some(LocalDate.now()),
        Some(LocalDate.parse("1111-11-11")),
        "123456789",
        "personal",
        "HMRC-MTD-VAT"
      )

    "return false when the relationship is active" in {
      givenAuditConnector()
      ifConnector.isNotActive(noEndRelationship) shouldBe false
    }
    "return true when the end date is before the current date" in {
      givenAuditConnector()
      ifConnector.isNotActive(endsBeforeCurrentDate) shouldBe true
    }
    "return true when the end date is equal to the current date" in {
      givenAuditConnector()
      ifConnector.isNotActive(endsAtCurrentDateRelationship) shouldBe true
    }
  }

  "getInactiveClientRelationships" should {

    "return existing inactive relationships for specified clientId for ItSa service" in {

      getInactiveRelationshipsForClient(mtdItId)
      givenAuditConnector()

      val result = await(ifConnector.getInactiveClientRelationships(mtdItId, MtdIt))

      result.head shouldBe InactiveRelationship(
        arn = agentARN,
        dateTo = Some(LocalDate.parse("2018-09-09")),
        dateFrom = Some(LocalDate.parse("2015-09-10")),
        clientId = mtdItId.value,
        service = "HMRC-MTD-IT",
        clientType = "personal"
      )
    }

    "return existing inactive relationships for specified clientId for ItSa Supp service" in {

      getInactiveRelationshipsForClient(mtdItId, "ITSAS001")
      givenAuditConnector()

      val result = await(ifConnector.getInactiveClientRelationships(mtdItId, MtdItSupp))

      result.head shouldBe InactiveRelationship(
        arn = agentARN,
        dateTo = Some(LocalDate.parse("2018-09-09")),
        dateFrom = Some(LocalDate.parse("2015-09-10")),
        clientId = mtdItId.value,
        service = "HMRC-MTD-IT",
        clientType = "personal"
      )
    }

    "return existing inactive relationships for specified clientId for VAT service" in {

      getInactiveRelationshipsForClient(vrn)
      givenAuditConnector()

      val result = await(ifConnector.getInactiveClientRelationships(vrn, Vat))

      result.head shouldBe InactiveRelationship(
        arn = agentARN,
        dateTo = Some(LocalDate.parse("2018-09-09")),
        dateFrom = Some(LocalDate.parse("2015-09-10")),
        clientId = vrn.value,
        service = "HMRC-MTD-VAT",
        clientType = "business"
      )
    }

    "return existing inactive relationships for specified clientId for Trust service with UTR" in {

      getInactiveRelationshipsForClient(utr)
      givenAuditConnector()

      val result = await(ifConnector.getInactiveClientRelationships(utr, Trust))

      result.head shouldBe InactiveRelationship(
        arn = agentARN,
        dateTo = Some(LocalDate.parse("2018-09-09")),
        dateFrom = Some(LocalDate.parse("2015-09-10")),
        clientId = utr.value,
        service = "HMRC-TERS-ORG",
        clientType = "business"
      )
    }

    "return existing inactive relationships for specified clientId for Trust service with URN" in {

      getInactiveRelationshipsForClient(urn)
      givenAuditConnector()

      val result = await(ifConnector.getInactiveClientRelationships(urn, TrustNT))

      result.head shouldBe InactiveRelationship(
        arn = agentARN,
        dateTo = Some(LocalDate.parse("2018-09-09")),
        dateFrom = Some(LocalDate.parse("2015-09-10")),
        clientId = urn.value,
        service = "HMRC-TERSNT-ORG",
        clientType = "business"
      )
    }

    "return existing inactive relationships for specified clientId for CGT-PD service" in {

      getInactiveRelationshipsForClient(cgt)
      givenAuditConnector()

      val result = await(ifConnector.getInactiveClientRelationships(cgt, CapitalGains))

      result.head shouldBe InactiveRelationship(
        arn = agentARN,
        dateTo = Some(LocalDate.parse("2018-09-09")),
        dateFrom = Some(LocalDate.parse("2015-09-10")),
        clientId = cgt.value,
        service = "HMRC-CGT-PD",
        clientType = "business"
      )
    }

    "return existing inactive relationships for specified clientId for Pillar2 service" in {

      getInactiveRelationshipsForClient(plrId)
      givenAuditConnector()

      val result = await(ifConnector.getInactiveClientRelationships(plrId, Pillar2))
      result.head shouldBe InactiveRelationship(
        arn = agentARN,
        dateTo = Some(LocalDate.parse("2018-09-09")),
        dateFrom = Some(LocalDate.parse("2015-09-10")),
        clientId = plrId.value,
        service = "HMRC-PILLAR2-ORG",
        clientType = "business"
      )
    }

    "return empty Seq if the identifier is valid but there are no inactive relationships" in {

      getNoInactiveRelationshipsForClient(mtdItId)
      givenAuditConnector()
      val result = await(ifConnector.getInactiveClientRelationships(mtdItId, MtdIt))
      result.isEmpty shouldBe true
    }

    "return empty Seq if the identifier if IF responds with a Bad Request" in {

      getFailInactiveRelationshipsForClient(mtdItId, 400)
      givenAuditConnector()
      val result = await(ifConnector.getInactiveClientRelationships(mtdItId, MtdIt))
      result.isEmpty shouldBe true
    }

    "return empty Seq if the identifier if IF responds with Not Found" in {

      getFailInactiveRelationshipsForClient(mtdItId, 404)
      givenAuditConnector()
      val result = await(ifConnector.getInactiveClientRelationships(mtdItId, MtdIt))
      result.isEmpty shouldBe true
    }

    "return empty Seq if IF returns 403 and body AGENT_SUSPENDED" in {
      getFailInactiveRelationshipsForClient(
        mtdItId,
        403,
        Some(
          s""""{"code":"AGENT_SUSPENDED","reason":"The remote endpoint has indicated that the agent is suspended"}"""
        )
      )
      givenAuditConnector()
      val result = await(ifConnector.getInactiveClientRelationships(mtdItId, MtdIt))
      result.isEmpty shouldBe true
    }

    "return empty Seq when IF is unavailable" in {
      givenReturnsServiceUnavailable()
      givenAuditConnector()
      await(ifConnector.getInactiveClientRelationships(mtdItId, MtdIt)) shouldBe empty
    }
  }
}<|MERGE_RESOLUTION|>--- conflicted
+++ resolved
@@ -40,7 +40,8 @@
     extends UnitSpec
     with GuiceOneServerPerSuite
     with WireMockSupport
-    with IfStub
+    with IFStubs
+    with IFAgentClientRelationshipStub
     with DataStreamStub {
 
   override implicit lazy val app: Application = appBuilder
@@ -411,25 +412,17 @@
     "not delete relationship between agent and client and return nothing for ItSa service" in {
       givenAgentCanNotBeDeallocated(status = 404)
       givenAuditConnector()
-<<<<<<< HEAD
-      await(ifConnector.deleteAgentRelationship(mtdItEnrolmentKey, Arn("bar"))) shouldBe None
-=======
       an[UpstreamErrorResponse] should be thrownBy await(
-        relationshipConnector.deleteAgentRelationship(mtdItEnrolmentKey, Arn("bar"))
-      )
->>>>>>> 1ee34e24
+        ifConnector.deleteAgentRelationship(mtdItEnrolmentKey, Arn("bar"))
+      )
     }
 
     "not delete relationship between agent and client and return nothing for Vat service" in {
       givenAgentCanNotBeDeallocated(status = 404)
       givenAuditConnector()
-<<<<<<< HEAD
-      await(ifConnector.deleteAgentRelationship(mtdItEnrolmentKey, Arn("bar"))) shouldBe None
-=======
       an[UpstreamErrorResponse] should be thrownBy await(
-        relationshipConnector.deleteAgentRelationship(mtdItEnrolmentKey, Arn("bar"))
-      )
->>>>>>> 1ee34e24
+        ifConnector.deleteAgentRelationship(mtdItEnrolmentKey, Arn("bar"))
+      )
     }
 
     "throw an IllegalArgumentException when the tax identifier is not supported" in {
@@ -440,24 +433,16 @@
 
     "return an exception when IF has returned an error" in {
       givenReturnsServerError()
-<<<<<<< HEAD
-      await(ifConnector.deleteAgentRelationship(vatEnrolmentKey, Arn("someArn"))) shouldBe None
-=======
       an[UpstreamErrorResponse] should be thrownBy await(
-        relationshipConnector.deleteAgentRelationship(vatEnrolmentKey, Arn("someArn"))
-      )
->>>>>>> 1ee34e24
+        ifConnector.deleteAgentRelationship(vatEnrolmentKey, Arn("someArn"))
+      )
     }
 
     "return an exception when IF is unavailable" in {
       givenReturnsServiceUnavailable()
-<<<<<<< HEAD
-      await(ifConnector.deleteAgentRelationship(vatEnrolmentKey, Arn("someArn"))) shouldBe None
-=======
       an[UpstreamErrorResponse] should be thrownBy await(
-        relationshipConnector.deleteAgentRelationship(vatEnrolmentKey, Arn("someArn"))
-      )
->>>>>>> 1ee34e24
+        ifConnector.deleteAgentRelationship(vatEnrolmentKey, Arn("someArn"))
+      )
     }
   }
 
