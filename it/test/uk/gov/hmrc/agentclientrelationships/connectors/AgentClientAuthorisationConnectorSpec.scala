--- conflicted
+++ resolved
@@ -27,7 +27,7 @@
 import uk.gov.hmrc.agentclientrelationships.stubs.ACAStubs
 import uk.gov.hmrc.agentclientrelationships.support.{MetricTestSupport, WireMockSupport}
 import uk.gov.hmrc.agentclientrelationships.support.UnitSpec
-import uk.gov.hmrc.agentmtdidentifiers.model.Service.{HMRCMTDIT, HMRCMTDITSUPP}
+import uk.gov.hmrc.agentmtdidentifiers.model.Service.HMRCMTDIT
 import uk.gov.hmrc.domain.Nino
 import uk.gov.hmrc.http.{HeaderCarrier, HttpClient}
 
@@ -62,20 +62,12 @@
 
   "getPartialAuthExistsFor" should {
 
-    "return true when a record exists with status PartialAuth for main agent type" in {
+    "return true when a record exists with status PartialAuth for client" in {
       givenPartialAuthExistsFor(agentARN, nino, HMRCMTDIT)
       givenCleanMetricRegistry()
       val result = await(acaConnector.getPartialAuthExistsFor(nino, agentARN))
       result shouldBe true
-      timerShouldExistsAndBeenUpdated("ConsumedAPI-ACA-getPartialAuthExistsFor-GET")
-    }
-
-    "return true when a record exists with status PartialAuth for supporting agent type" in {
-      givenPartialAuthExistsFor(agentARN, nino, HMRCMTDITSUPP)
-      givenCleanMetricRegistry()
-      val result = await(acaConnector.getPartialAuthExistsFor(nino, agentARN))
-      result shouldBe true
-      timerShouldExistsAndBeenUpdated("ConsumedAPI-ACA-getPartialAuthExistsFor-GET")
+      timerShouldExistsAndBeenUpdated("ConsumedAPI-ACA-getPartialAuthExistsFor-HMRC-MTD-IT-GET")
     }
 
     "return false when no record exists with PartialAuth for client" in {
@@ -83,7 +75,7 @@
       givenCleanMetricRegistry()
       val result = await(acaConnector.getPartialAuthExistsFor(nino, agentARN))
       result shouldBe false
-      timerShouldExistsAndBeenUpdated("ConsumedAPI-ACA-getPartialAuthExistsFor-GET")
+      timerShouldExistsAndBeenUpdated("ConsumedAPI-ACA-getPartialAuthExistsFor-HMRC-MTD-IT-GET")
     }
 
     "return false when there is a problem with the upstream service" in {
@@ -91,10 +83,10 @@
       givenCleanMetricRegistry()
       val result = await(acaConnector.getPartialAuthExistsFor(nino, agentARN))
       result shouldBe false
-      timerShouldExistsAndBeenUpdated("ConsumedAPI-ACA-getPartialAuthExistsFor-GET")
+      timerShouldExistsAndBeenUpdated("ConsumedAPI-ACA-getPartialAuthExistsFor-HMRC-MTD-IT-GET")
     }
+
   }
-<<<<<<< HEAD
 
   "updateAltItsaFor" should {
     "return true when response is 201" in {
@@ -106,6 +98,4 @@
 
     }
   }
-=======
->>>>>>> 37d43e93
 }