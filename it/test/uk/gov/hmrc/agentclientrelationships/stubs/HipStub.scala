/*
 * Copyright 2024 HM Revenue & Customs
 *
 * Licensed under the Apache License, Version 2.0 (the "License");
 * you may not use this file except in compliance with the License.
 * You may obtain a copy of the License at
 *
 *     http://www.apache.org/licenses/LICENSE-2.0
 *
 * Unless required by applicable law or agreed to in writing, software
 * distributed under the License is distributed on an "AS IS" BASIS,
 * WITHOUT WARRANTIES OR CONDITIONS OF ANY KIND, either express or implied.
 * See the License for the specific language governing permissions and
 * limitations under the License.
 */

package uk.gov.hmrc.agentclientrelationships.stubs

import com.github.tomakehurst.wiremock.client.WireMock._
import com.github.tomakehurst.wiremock.stubbing.StubMapping
import org.scalatest.concurrent.Eventually.eventually
import uk.gov.hmrc.agentmtdidentifiers.model._
import uk.gov.hmrc.domain.Nino
import uk.gov.hmrc.domain.TaxIdentifier

import java.time.LocalDate

trait HipStub {

  def givenReturnsServerError(): StubMapping = stubFor(
    any(urlMatching(s"/etmp/RESTAdapter/rosm/agent-relationship?.*")).willReturn(aResponse().withStatus(500))
  )

  def givenReturnsServiceUnavailable(): StubMapping = stubFor(
    any(urlMatching(s"/etmp/RESTAdapter/rosm/agent-relationship?.*")).willReturn(aResponse().withStatus(503))
  )

  def givenAgentCanBeAllocated(
    taxIdentifier: TaxIdentifier,
    arn: Arn
  ): StubMapping = stubFor(
    post(urlEqualTo(s"/etmp/RESTAdapter/rosm/agent-relationship"))
      .withRequestBody(containing(taxIdentifier.value))
      .withRequestBody(containing(arn.value))
      .withRequestBody(containing("\"0001\""))
      .willReturn(aResponse().withStatus(200).withBody(s"""{"processingDate": "2001-12-17T09:30:47Z"}"""))
  )

  def givenAgentCanNotBeAllocated(status: Int): StubMapping = stubFor(
    post(urlEqualTo(s"/etmp/RESTAdapter/rosm/agent-relationship"))
      .withRequestBody(containing("\"0001\""))
      .willReturn(aResponse().withStatus(status).withBody(s"""{"reason": "Service unavailable"}"""))
  )

  def givenAgentCanBeDeallocated(
    taxIdentifier: TaxIdentifier,
    arn: Arn
  ): StubMapping = stubFor(
    post(urlEqualTo(s"/etmp/RESTAdapter/rosm/agent-relationship"))
      .withRequestBody(containing(taxIdentifier.value))
      .withRequestBody(containing(arn.value))
      .withRequestBody(containing("\"0002\""))
      .willReturn(aResponse().withStatus(200).withBody(s"""{"processingDate": "2001-03-14T19:16:07Z"}"""))
  )

  def givenAgentHasNoActiveRelationship(
    taxIdentifier: TaxIdentifier,
    arn: Arn
  ): StubMapping = stubFor(
    post(urlEqualTo(s"/etmp/RESTAdapter/rosm/agent-relationship"))
      .withRequestBody(containing(taxIdentifier.value))
      .withRequestBody(containing(arn.value))
      .withRequestBody(containing("\"0002\""))
      .willReturn(aResponse().withStatus(200).withBody(s"""{"processingDate": "2001-03-14T19:16:07Z"}"""))
  )

  def givenAgentCanNotBeDeallocated(status: Int): StubMapping = stubFor(
    post(urlEqualTo(s"/etmp/RESTAdapter/rosm/agent-relationship"))
      .withRequestBody(containing("\"0002\""))
      .willReturn(aResponse().withStatus(status).withBody(s"""{"reason": "Service unavailable"}"""))
  )

  def getActiveRelationshipFailsWith(
    taxIdentifier: TaxIdentifier,
    status: Int,
    authProfile: String = "ALL00001"
  ): StubMapping = stubFor(
    get(
      urlEqualTo(
        relationshipHipUrl(
          taxIdentifier = taxIdentifier,
          authProfileOption = Some(authProfile),
          activeOnly = true
        )
      )
    ).willReturn(aResponse().withStatus(status))
  )

  def getActiveRelationshipFailsWithSuspended(
    taxIdentifier: TaxIdentifier,
    authProfile: String = "ALL00001"
  ): StubMapping = stubFor(
    get(
      urlEqualTo(
        relationshipHipUrl(
          taxIdentifier = taxIdentifier,
          authProfileOption = Some(authProfile),
          activeOnly = true
        )
      )
    ).willReturn(aResponse().withStatus(403).withBody("suspended"))
  )

  def getActiveRelationshipsViaClient(
    taxIdentifier: TaxIdentifier,
    arn: Arn,
    authProfile: String = "ALL00001"
  ): StubMapping = stubFor(
    get(
      urlEqualTo(
        relationshipHipUrl(
          taxIdentifier = taxIdentifier,
          authProfileOption = Some(authProfile),
          activeOnly = true
        )
      )
    ).willReturn(
      aResponse()
        .withStatus(200)
        .withBody(s"""
                     |{
                     |"relationshipDisplayResponse":[
                     |{
                     |  "refNumber" : "${taxIdentifier.value}",
                     |  "arn" : "${arn.value}",
                     |  "organisation" : {
                     |    "organisationName": "someOrganisationName"
                     |  },
                     |  "dateFrom" : "2015-09-10",
                     |  "dateTo" : "9999-12-31",
                     |  "contractAccountCategory" : "01",
                     |  "activity" : "09"
                     |}
                     |]
                     |}""".stripMargin)
    )
  )

  def getAllActiveRelationshipsViaClient(
    taxIdentifier: TaxIdentifier,
    arn: Arn,
    activeOnly: Boolean = true
  ): StubMapping = stubFor(
    get(
      urlEqualTo(
        relationshipHipUrl(
          taxIdentifier = taxIdentifier,
          None,
          activeOnly = activeOnly
        )
      )
    ).willReturn(
      aResponse()
        .withStatus(200)
        .withBody(s"""
                     |{
                     |"relationshipDisplayResponse":[
                     |{
                     |  "refNumber" : "${taxIdentifier.value}",
                     |  "arn" : "${arn.value}",
                     |  "organisation" : {
                     |    "organisationName": "someOrganisationName"
                     |  },
                     |  "dateFrom" : "2015-09-10",
                     |  "dateTo" : "9999-12-31",
                     |  "contractAccountCategory" : "01",
                     |  "activity" : "09"
                     |}
                     |]
                     |}""".stripMargin)
    )
  )

  def getAllInactiveRelationshipsViaClient(
    taxIdentifier: TaxIdentifier,
    arn: Arn,
    activeOnly: Boolean = true
  ): StubMapping = stubFor(
    get(
      urlEqualTo(
        relationshipHipUrl(
          taxIdentifier = taxIdentifier,
          None,
          activeOnly = activeOnly
        )
      )
    ).willReturn(
      aResponse()
        .withStatus(200)
        .withBody(s"""
                     |{
                     |"relationshipDisplayResponse":[
                     |{
                     |  "refNumber" : "${taxIdentifier.value}",
                     |  "arn" : "${arn.value}",
                     |  "organisation" : {
                     |    "organisationName": "someOrganisationName"
                     |  },
                     |  "dateFrom" : "2015-09-10",
                     |  "dateTo" : "2016-09-10",
                     |  "contractAccountCategory" : "01",
                     |  "activity" : "09"
                     |}
                     |]
                     |}""".stripMargin)
    )
  )

  def getItsaMainAndSupportingActiveRelationshipsViaClient(
    taxIdentifier: TaxIdentifier,
    arnMain: Arn,
    arnSup: Arn,
    activeOnly: Boolean = true
  ): StubMapping = stubFor(
    get(
      urlEqualTo(
        relationshipHipUrl(
          taxIdentifier = taxIdentifier,
          None,
          activeOnly = activeOnly
        )
      )
    ).willReturn(
      aResponse()
        .withStatus(200)
        .withBody(s"""
                     |{
                     |"relationshipDisplayResponse":[
                     |{
                     |  "refNumber" : "${taxIdentifier.value}",
                     |  "arn" : "${arnMain.value}",
                     |  "organisation" : {
                     |    "organisationName": "someMainOrganisationName"
                     |  },
                     |  "dateFrom" : "2015-09-10",
                     |  "dateTo" : "9999-12-31",
                     |  "contractAccountCategory" : "01",
                     |  "authProfile" : "ALL00001",
                     |  "activity" : "09"
                     |},
                     |{
                     |  "refNumber" : "${taxIdentifier.value}",
                     |  "arn" : "${arnSup.value}",
                     |  "organisation" : {
                     |    "organisationName": "someSuppOrganisationName"
                     |  },
                     |  "dateFrom" : "2015-09-10",
                     |  "dateTo" : "9999-12-31",
                     |  "contractAccountCategory" : "01",
                     |  "authProfile" : "ITSAS001",
                     |  "activity" : "09"
                     |}
                     |
                     |]
                     |}""".stripMargin)
    )
  )

  def getItsaMainActiveAndSupportingInactiveRelationshipsViaClient(
    taxIdentifier: TaxIdentifier,
    arnMain: Arn,
    arnSup: Arn,
    activeOnly: Boolean = true
  ): StubMapping = stubFor(
    get(
      urlEqualTo(
        relationshipHipUrl(
          taxIdentifier = taxIdentifier,
          None,
          activeOnly = activeOnly
        )
      )
    ).willReturn(
      aResponse()
        .withStatus(200)
        .withBody(s"""
                     |{
                     |"relationshipDisplayResponse":[
                     |{
                     |  "refNumber" : "${taxIdentifier.value}",
                     |  "arn" : "${arnMain.value}",
                     |  "organisation" : {
                     |    "organisationName": "someMainOrganisationName"
                     |  },
                     |  "dateFrom" : "2015-09-10",
                     |  "dateTo" : "9999-12-31",
                     |  "contractAccountCategory" : "01",
                     |  "authProfile" : "ALL00001",
                     |  "activity" : "09"
                     |},
                     |{
                     |  "refNumber" : "${taxIdentifier.value}",
                     |  "arn" : "${arnSup.value}",
                     |  "organisation" : {
                     |    "organisationName": "someSuppOrganisationName"
                     |  },
                     |  "dateFrom" : "2015-09-10",
                     |  "dateTo" : "1900-12-31",
                     |  "contractAccountCategory" : "01",
                     |  "authProfile" : "ITSAS001",
                     |  "activity" : "09"
                     |}
                     |
                     |]
                     |}""".stripMargin)
    )
  )

  def getAllActiveRelationshipFailsWith(
    taxIdentifier: TaxIdentifier,
    status: Int,
    activeOnly: Boolean = true
  ): StubMapping = stubFor(
    get(
      urlEqualTo(
        relationshipHipUrl(
          taxIdentifier = taxIdentifier,
          None,
          activeOnly = activeOnly
        )
      )
    )
      .willReturn(aResponse().withStatus(status))
  )

  def getAllActiveRelationshipFailsWithNotFound(
    taxIdentifier: TaxIdentifier,
    status: Int,
    activeOnly: Boolean = true
  ): StubMapping = stubFor(
    get(
      urlEqualTo(
        relationshipHipUrl(
          taxIdentifier = taxIdentifier,
          None,
          activeOnly = activeOnly
        )
      )
    ).willReturn(
      aResponse()
        .withStatus(status)
        .withBody(s"""
                         {
                     |"errors": {
                     |"processingDate": "2024-07-15T09:45:17Z",
                     |"code": "009",
                     |"text": "No relationship found"
                     |}
                     |}""".stripMargin)
    )
  )

  def getAllActiveRelationshipFailsWithSuspended(
    taxIdentifier: TaxIdentifier,
    activeOnly: Boolean = true
  ): StubMapping = stubFor(
    get(
      urlEqualTo(
        relationshipHipUrl(
          taxIdentifier = taxIdentifier,
          None,
          activeOnly = activeOnly
        )
      )
    )
      .willReturn(aResponse().withStatus(422).withBody("suspended"))
  )

  def verifyAllActiveRelationshipsViaClientCalled(
    taxIdentifier: TaxIdentifier,
    arn: Arn,
    activeOnly: Boolean = true,
    count: Int = 1
  ): Unit = eventually {
    verify(
      count,
      getRequestedFor(
        urlEqualTo(
          relationshipHipUrl(
            taxIdentifier = taxIdentifier,
            None,
            activeOnly = activeOnly
          )
        )
      )
    )
  }

  def getInactiveRelationshipViaClient(
    taxIdentifier: TaxIdentifier,
    agentArn: String,
    authProfile: String = "ALL00001"
  ): StubMapping = stubFor(
    get(
      urlEqualTo(
        relationshipHipUrl(
          taxIdentifier = taxIdentifier,
          Some(authProfile),
          activeOnly = true
        )
      )
    ).willReturn(
      aResponse()
        .withStatus(200)
        .withBody(s"""
                     |{"relationshipDisplayResponse": [
                     |{
                     |  "refNumber" : "${taxIdentifier.value}",
                     |  "arn" : "$agentArn",
                     |  "organisation" : {
                     |    "organisationName": "someOrganisationName"
                     |  },
                     |  "dateFrom" : "2015-09-10",
                     |  "dateTo" : "2016-12-31",
                     |  "contractAccountCategory" : "01",
                     |  "activity" : "09"
                     |}
                     |]}""".stripMargin)
    )
  )

  def getSomeActiveRelationshipsViaClient(
    taxIdentifier: TaxIdentifier,
    agentArn1: String,
    agentArn2: String,
    agentArn3: String,
    authProfile: String = "ALL00001"
  ): StubMapping = stubFor(
    get(
      urlEqualTo(
        relationshipHipUrl(
          taxIdentifier = taxIdentifier,
          Some(authProfile),
          activeOnly = true
        )
      )
    ).willReturn(
      aResponse()
        .withStatus(200)
        .withBody(s"""
                     |{"relationshipDisplayResponse":[
                     |{
                     |  "refNumber" : "$taxIdentifier",
                     |  "arn" : "$agentArn1",
                     |  "organisation" : {
                     |    "organisationName": "someOrganisationName"
                     |  },
                     |  "dateFrom" : "2015-09-10",
                     |  "dateTo" : "2015-12-31",
                     |  "contractAccountCategory" : "01",
                     |  "activity" : "10"
                     |},
                     |{
                     |  "refNumber" : "$taxIdentifier",
                     |  "arn" : "$agentArn2",
                     |  "organisation" : {
                     |    "organisationName": "sayOrganisationName"
                     |  },
                     |  "dateFrom" : "2015-09-10",
                     |  "dateTo" : "2016-12-31",
                     |  "contractAccountCategory" : "02",
                     |  "activity" : "09"
                     |},
                     |{
                     |  "refNumber" : "$taxIdentifier",
                     |  "arn" : "$agentArn3",
                     |  "organisation" : {
                     |    "organisationName": "noneOrganisationName"
                     |  },
                     |  "dateFrom" : "2014-09-10",
                     |  "dateTo" : "9999-12-31",
                     |  "contractAccountCategory" : "03",
                     |  "activity" : "11"
                     |}
                     |]}""".stripMargin)
    )
  )

  def getInactiveRelationshipsForClient(
    taxIdentifier: TaxIdentifier,
    authProfile: String = "ALL00001"
  ): StubMapping = {

    val individualOrOrganisationJson =
      if (taxIdentifier.isInstanceOf[MtdItId])
        s"""
           | "individual" : {
           |  "firstName" : "someName"
           |  },
           |""".stripMargin
      else
        s"""
           | "organisation" : {
           | "organisationName" : "someOrgName"
           | },
           |""".stripMargin

    stubFor(
      get(
        urlEqualTo(
          relationshipHipUrl(
            taxIdentifier = taxIdentifier,
            Some(authProfile),
            activeOnly = false
          )
        )
      )
        .willReturn(
          aResponse()
            .withStatus(200)
            .withBody(
              s"""
                 |{"relationshipDisplayResponse":[
                 |{
                 |  "refNumber" : "${taxIdentifier.value}",
                 |  "arn" : "ABCDE123456", """.stripMargin + individualOrOrganisationJson + s"""
                                                                                              |  "dateFrom" : "2015-09-10",
                                                                                              |  "dateTo" : "2018-09-09",
                                                                                              |  "contractAccountCategory" : "01",
                                                                                              |  "activity" : "09"
                                                                                              |},
                                                                                              |{
                                                                                              | "refNumber" : "${taxIdentifier.value}",
                                                                                              |  "arn" : "ABCDE777777", """.stripMargin + individualOrOrganisationJson + s"""
                                                                                                                                                                           |  "dateFrom" : "2019-09-09",
                                                                                                                                                                           |  "dateTo" : "2050-09-09",
                                                                                                                                                                           |  "contractAccountCategory" : "01",
                                                                                                                                                                           |  "activity" : "09"
                                                                                                                                                                           |  }
                                                                                                                                                                           |]}""".stripMargin
            )
        )
    )
  }

  def getNoInactiveRelationshipsForClient(
    taxIdentifier: TaxIdentifier,
    authProfile: String = "ALL00001"
  ): StubMapping = stubFor(
    get(
      urlEqualTo(
        relationshipHipUrl(
          taxIdentifier = taxIdentifier,
          Some(authProfile),
          activeOnly = false
        )
      )
    )
      .willReturn(
        aResponse()
          .withStatus(200)
          .withBody(s"""
                       |{"relationshipDisplayResponse":[
                       |{
                       |  "refNumber" : "${taxIdentifier.value}",
                       |  "arn" : "ABCDE123456",
                       |  "individual" : {
                       |    "firstName": "someName"
                       |  },
                       |  "dateFrom" : "2015-09-10",
                       |  "dateTo" : "2050-09-09",
                       |  "contractAccountCategory" : "01",
                       |  "activity" : "09"
                       |}
                       |]}""".stripMargin)
      )
  )

  def getFailInactiveRelationshipsForClient(
    taxIdentifier: TaxIdentifier,
    status: Int,
    body: Option[String] = None,
    authProfile: String = "ALL00001"
  ): StubMapping = stubFor(
    get(
      urlEqualTo(
        relationshipHipUrl(
          taxIdentifier = taxIdentifier,
          Some(authProfile),
          activeOnly = false
        )
      )
    )
      .willReturn(aResponse().withStatus(status).withBody(body.getOrElse("")))
  )

  def getInactiveRelationshipsViaAgent(
    arn: Arn,
    otherTaxIdentifier: TaxIdentifier,
    taxIdentifier: TaxIdentifier
  ): StubMapping = {

    val individualOrOrganisation: TaxIdentifier => String = {
      case MtdItId(_) => s""" "individual" : {
                            | "firstName" : "someName"
                            |  },""".stripMargin
      case _ => s""" "organisation" : {
                   |  "organisationName" : "someOrganisationName"
                   |    },""".stripMargin
    }

    stubFor(
      get(urlEqualTo(inactiveUrl(arn))).willReturn(
        aResponse()
          .withStatus(200)
          .withBody(
            s"""
               |{
               |"relationshipDisplayResponse" : [
               |${otherInactiveRelationship(otherTaxIdentifier)(arn)},
               |{
               |  "refNumber" : "${taxIdentifier.value}",
               |  "arn" : "${arn.value}",""".stripMargin +
              individualOrOrganisation(taxIdentifier) +
              s"""  "dateFrom" : "2015-09-10",
                 |  "dateTo" : "${LocalDate.now().toString}",
                 |  "contractAccountCategory" : "01",
                 |  "activity" : "09"
                 |}
                 |]
                 |}""".stripMargin
          )
      )
    )
  }

  def getAgentInactiveRelationshipsButActive(
    encodedArn: String,
    agentArn: String,
    clientId: String
  ): StubMapping = stubFor(
    get(urlEqualTo(inactiveUrl(Arn(agentArn)))).willReturn(
      aResponse()
        .withStatus(200)
        .withBody(s"""
                     |{"relationshipDisplayResponse":[
                     |{
                     |  "refNumber" : "$clientId",
                     |  "arn" : "$agentArn",
                     |  "organisation" : {
                     |    "organisationName": "someOrganisationName"
                     |  },
                     |  "dateFrom" : "2015-09-10",
                     |  "dateTo" : "9999-09-21",
                     |  "contractAccountCategory" : "01",
                     |  "activity" : "09"
                     |}
                     |]}""".stripMargin)
    )
  )

  def getFailAgentInactiveRelationships(
    encodedArn: String,
    status: Int
  ): StubMapping = stubFor(
    get(urlEqualTo(inactiveUrl(Arn(encodedArn)))).willReturn(aResponse().withStatus(status))
  )

  def getFailWithSuspendedAgentInactiveRelationships(encodedArn: String): StubMapping = stubFor(
    get(urlEqualTo(inactiveUrl(Arn(encodedArn)))).willReturn(aResponse().withStatus(403).withBody("suspended"))
  )

  def getFailWithInvalidAgentInactiveRelationships(encodedArn: String): StubMapping = stubFor(
    get(urlEqualTo(inactiveUrl(Arn(encodedArn)))).willReturn(aResponse().withStatus(503))
  )

  def getAgentInactiveRelationshipsNoDateTo(
    arn: Arn,
    clientId: String
  ): StubMapping = stubFor(
    get(urlEqualTo(inactiveUrl(arn))).willReturn(
      aResponse()
        .withStatus(200)
        .withBody(s"""
                     |{"relationshipDisplayResponse":[
                     |{
                     |  "refNumber" : "$clientId",
                     |  "arn" : "${arn.value}",
                     |  "organisation" : {
                     |    "organisationName": "someOrganisationName"
                     |  },
                     |  "dateFrom" : "2015-09-10",
                     |  "contractAccountCategory" : "01",
                     |  "activity" : "09"
                     |}
                     |]}""".stripMargin)
    )
  )

  private def relationshipHipUrl(
    taxIdentifier: TaxIdentifier,
    authProfileOption: Option[String],
    activeOnly: Boolean = true,
    fromDateString: String = "2015-01-01"
  ) = {

    val dateRangeParams =
      if (activeOnly)
        ""
      else {
        val from = LocalDate.parse(fromDateString).toString
        val now = LocalDate.now().toString
        s"&dateFrom=$from&dateTo=$now"
      }

    val authProfileParam = authProfileOption.map(x => s"&authProfile=$x").getOrElse("")

    taxIdentifier match {
      case MtdItId(mtdItId) =>
        s"/etmp/RESTAdapter/rosm/agent-relationship?refNumber=$mtdItId&isAnAgent=false&activeOnly=$activeOnly&regime=ITSA$dateRangeParams&relationshipType=ZA01$authProfileParam"
      case Vrn(vrn) =>
        s"/etmp/RESTAdapter/rosm/agent-relationship?idType=VRN&refNumber=$vrn&isAnAgent=false&activeOnly=$activeOnly&regime=VATC$dateRangeParams&relationshipType=ZA01$authProfileParam"
      case Utr(utr) => s"/etmp/RESTAdapter/rosm/agent-relationship?idType=UTR&refNumber=$utr&isAnAgent=false&activeOnly=$activeOnly&regime=TRS$dateRangeParams"
      case Urn(urn) => s"/etmp/RESTAdapter/rosm/agent-relationship?idType=URN&refNumber=$urn&isAnAgent=false&activeOnly=$activeOnly&regime=TRS$dateRangeParams"
      case CgtRef(ref) =>
        s"/etmp/RESTAdapter/rosm/agent-relationship?idType=ZCGT&refNumber=$ref&isAnAgent=false&activeOnly=$activeOnly&regime=CGT$dateRangeParams&relationshipType=ZA01$authProfileParam"
      case PptRef(ref) =>
        s"/etmp/RESTAdapter/rosm/agent-relationship?idType=ZPPT&refNumber=$ref&isAnAgent=false&activeOnly=$activeOnly&regime=PPT$dateRangeParams&relationshipType=ZA01$authProfileParam"
      case CbcId(ref) =>
        s"/etmp/RESTAdapter/rosm/agent-relationship?idType=CBC&refNumber=$ref&isAnAgent=false&activeOnly=$activeOnly&regime=CBC$dateRangeParams"
      case PlrId(ref) =>
        s"/etmp/RESTAdapter/rosm/agent-relationship?idType=ZPLR&refNumber=$ref&isAnAgent=false&activeOnly=$activeOnly&regime=PLR$dateRangeParams"
      case _ => throw new IllegalStateException(s"Unsupported Identifier $taxIdentifier")
    }
  }

  private val otherInactiveRelationship: TaxIdentifier => Arn => String = {
    case MtdItId(clientId) => arn => s"""
                                        |{
                                        |  "refNumber" : "$clientId",
                                        |  "arn" : "${arn.value}",
                                        |  "individual" : {
                                        |    "firstName": "someName"
                                        |  },
                                        |  "dateFrom" : "2015-09-10",
                                        |  "dateTo" : "2015-09-21",
                                        |  "contractAccountCategory" : "01",
                                        |  "activity" : "09"
                                        |}
       """.stripMargin
    case Vrn(clientId) => arn => s"""
                                    |{
                                    |  "refNumber" : "$clientId",
                                    |  "arn" : "${arn.value}",
                                    |  "organisation" : {
                                    |    "organisationName": "someOrganisationName"
                                    |  },
                                    |  "dateFrom" : "2015-09-10",
                                    |  "dateTo" : "2015-09-21",
                                    |  "contractAccountCategory" : "01",
                                    |  "activity" : "09"
                                    |}
       """.stripMargin
    case Utr(clientId) => arn => s"""
                                    |{
                                    |  "refNumber" : "$clientId",
                                    |  "arn" : "${arn.value}",
                                    |  "organisation" : {
                                    |    "organisationName": "someOrganisationName"
                                    |  },
                                    |  "dateFrom" : "2015-09-10",
                                    |  "dateTo" : "2015-09-21",
                                    |  "contractAccountCategory" : "01",
                                    |  "activity" : "09"
                                    |}
       """.stripMargin
    case Urn(clientId) => arn => s"""
                                    |{
                                    |  "refNumber" : "$clientId",
                                    |  "arn" : "${arn.value}",
                                    |  "organisation" : {
                                    |    "organisationName": "someOrganisationName"
                                    |  },
                                    |  "dateFrom" : "2015-09-10",
                                    |  "dateTo" : "2015-09-21",
                                    |  "contractAccountCategory" : "01",
                                    |  "activity" : "09"
                                    |}
       """.stripMargin
    case PptRef(clientId) => arn => s"""
                                       |{
                                       |  "refNumber" : "$clientId",
                                       |  "arn" : "${arn.value}",
                                       |  "organisation" : {
                                       |    "organisationName": "someOrganisationName"
                                       |  },
                                       |  "dateFrom" : "2015-09-10",
                                       |  "dateTo" : "2015-09-21",
                                       |  "contractAccountCategory" : "01",
                                       |  "activity" : "09"
                                       |}
       """.stripMargin
    case CgtRef(clientId) => arn => s"""
                                       |{
                                       |  "refNumber" : "$clientId",
                                       |  "arn" : "${arn.value}",
                                       |  "organisation" : {
                                       |    "organisationName": "someOrganisationName"
                                       |  },
                                       |  "dateFrom" : "2015-09-10",
                                       |  "dateTo" : "2015-09-21",
                                       |  "contractAccountCategory" : "01",
                                       |  "activity" : "09"
                                       |}
       """.stripMargin
    case PlrId(clientId) => arn => s"""
                                      |{
                                      |  "refNumber" : "$clientId",
                                      |  "arn" : "${arn.value}",
                                      |  "organisation" : {
                                      |    "organisationName": "someOrganisationName"
                                      |  },
                                      |  "dateFrom" : "2015-09-10",
                                      |  "dateTo" : "2015-09-21",
                                      |  "contractAccountCategory" : "01",
                                      |  "activity" : "09"
                                      |}
       """.stripMargin
    case x => throw new IllegalArgumentException(s"Tax identifier not supported $x")
  }

  private def inactiveUrl(arn: Arn) =
    s"/etmp/RESTAdapter/rosm/agent-relationship?arn=${arn.value}" +
      s"&isAnAgent=true&activeOnly=false&regime=AGSV&dateFrom=${LocalDate.now().minusDays(30).toString}&dateTo=${LocalDate.now().toString}"

  def givenNinoIsKnownFor(
    mtdId: MtdItId,
    nino: Nino
  ): StubMapping = stubFor(
    get(urlEqualTo(s"/etmp/RESTAdapter/itsa/taxpayer/business-details?mtdReference=${mtdId.value}")).willReturn(
      aResponse().withStatus(200).withBody(s"""{"success":{"taxPayerDisplayResponse":{"nino": "${nino.value}" }}}""")
    )
  )

  def givenNinoIsUnknownFor(mtdId: MtdItId): StubMapping = stubFor(
    get(urlEqualTo(s"/etmp/RESTAdapter/itsa/taxpayer/business-details?mtdReference=${mtdId.value}")).willReturn(
      aResponse()
        .withStatus(422)
        .withBody(s"""
                         {
                     |"errors": {
                     |"processingDate": "2024-07-15T09:45:17Z",
                     |"code": "008",
                     |"text": "ID not found"
                     |}
                     |}""".stripMargin)
    )
  )

  def givenmtdIdIsInvalid(mtdId: MtdItId): StubMapping = stubFor(
    get(urlMatching(s"/etmp/RESTAdapter/itsa/taxpayer/business-details?mtdReference=${mtdId.value}"))
      .willReturn(aResponse().withStatus(400))
  )

  def givenMtdItIdIsKnownFor(
    nino: Nino,
    mtdId: MtdItId
  ): StubMapping = stubFor(
    get(urlEqualTo(s"/etmp/RESTAdapter/itsa/taxpayer/business-details?nino=${nino.value}")).willReturn(
      aResponse().withStatus(200).withBody(s"""{"success":{"taxPayerDisplayResponse":{"mtdId": "${mtdId.value}" }}}""")
    )
  )

  def givenMtdItIdIsUnKnownFor(nino: Nino): StubMapping = stubFor(
    get(urlEqualTo(s"/etmp/RESTAdapter/itsa/taxpayer/business-details?nino=${nino.value}")).willReturn(
      aResponse()
        .withStatus(422)
        .withBody(s"""
                         {
                     |"errors": {
                     |"processingDate": "2024-07-15T09:45:17Z",
                     |"code": "008",
                     |"text": "ID not found"
                     |}
                     |}""".stripMargin)
    )
  )

  def givenNinoIsInvalid(nino: Nino): StubMapping = stubFor(
    get(urlMatching(s"/etmp/RESTAdapter/itsa/taxpayer/business-details?nino=${nino.value}"))
      .willReturn(aResponse().withStatus(400))
  )

  // idType: String, id: String, foundId: String = "XAIT0000111122"
  def givenNinoItsaBusinessDetailsExists(
    mtdId: MtdItId,
<<<<<<< HEAD
    nino: Nino
  ): StubMapping = stubFor(
    get(urlEqualTo(s"/etmp/RESTAdapter/itsa/taxpayer/business-details?mtdReference=${mtdId.value}"))
      .willReturn(aResponse().withBody(s"""
                                          |{
                                          |    "success": {
                                          |        "taxPayerDisplayResponse": {
                                          |            "businessData": [
                                          |                {
                                          |                    "tradingName": "Erling Haal",
                                          |                    "businessAddressDetails": {
                                          |                        "postalCode": "AA1 1AA",
                                          |                        "countryCode": "GB"
                                          |                    }
                                          |                }
                                          |            ],
                                          |            "nino": "${nino.value}"
                                          |        }
                                          |    }
                                          |}
          """.stripMargin))
  )

  def givenMtdItsaBusinessDetailsExists(
    nino: Nino,
    mtdId: MtdItId
  ): StubMapping = stubFor(
    get(urlEqualTo(s"/etmp/RESTAdapter/itsa/taxpayer/business-details?nino=${nino.value}"))
      .willReturn(aResponse().withBody(s"""
                                          |{
                                          |    "success": {
                                          |        "taxPayerDisplayResponse": {
                                          |            "businessData": [
                                          |                {
                                          |                    "tradingName": "Erling Haal",
                                          |                    "businessAddressDetails": {
                                          |                        "postalCode": "AA1 1AA",
                                          |                        "countryCode": "GB"
                                          |                    }
                                          |                }
                                          |            ],
                                          |            "mtdId": "${mtdId.value}"
                                          |        }
                                          |    }
                                          |}
          """.stripMargin))
  )

  def givenMultipleItsaBusinessDetailsExists(nino: String): StubMapping = stubFor(
    get(
      urlEqualTo(s"/etmp/RESTAdapter/itsa/taxpayer/business-details?nino=$nino")
    ).willReturn(aResponse().withBody(s"""
                                         |{
                                         |    "success": {
                                         |        "taxPayerDisplayResponse": {
                                         |            "businessData": [
                                         |                {
                                         |                    "tradingName": "Erling Haal",
                                         |                    "businessAddressDetails": {
                                         |                        "postalCode": "AA1 1AA",
                                         |                        "countryCode": "GB"
                                         |                    }
                                         |                },
                                         |                {
                                         |                    "tradingName": "Bernard Silver",
                                         |                    "businessAddressDetails": {
                                         |                        "postalCode": "BB1 1BB",
                                         |                        "countryCode": "PT"
                                         |                    }
                                         |                }
                                         |            ]
                                         |        }
                                         |    }
                                         |}
          """.stripMargin))
  )

  def givenEmptyItsaBusinessDetailsExists(nino: String): StubMapping = stubFor(
    get(urlEqualTo(s"/etmp/RESTAdapter/itsa/taxpayer/business-details?nino=$nino")).willReturn(aResponse().withBody(s"""
                                                                                                                       |{
                                                                                                                       |    "success": {
                                                                                                                       |        "taxPayerDisplayResponse": {
                                                                                                                       |            "businessData": []
                                                                                                                       |        }
                                                                                                                       |    }
                                                                                                                       |}
          """.stripMargin))
  )

  def givenItsaBusinessDetailsError(
    nino: String,
    status: Int
  ): StubMapping = stubFor(
    get(urlEqualTo(s"/etmp/RESTAdapter/itsa/taxpayer/business-details?nino=$nino"))
      .willReturn(aResponse().withStatus(status))
  )
=======
    nino: Nino,
    postCode: String = "AA1 1AA",
    countryCode: String = "GB"
  ): StubMapping =
    stubFor(
      get(urlEqualTo(s"/etmp/RESTAdapter/itsa/taxpayer/business-details?mtdReference=${mtdId.value}"))
        .willReturn(
          aResponse()
            .withBody(s"""
                         |{
                         |    "success": {
                         |        "taxPayerDisplayResponse": {
                         |            "businessData": [
                         |                {
                         |                    "tradingName": "Erling Haal",
                         |                    "businessAddressDetails": {
                         |                        "postalCode": "$postCode",
                         |                        "countryCode": "$countryCode"
                         |                    }
                         |                }
                         |            ],
                         |            "nino": "${nino.value}"
                         |        }
                         |    }
                         |}
          """.stripMargin)
        )
    )

  def givenMtdItsaBusinessDetailsExists(
    nino: Nino,
    mtdId: MtdItId,
    postCode: String = "AA1 1AA",
    countryCode: String = "GB"
  ): StubMapping =
    stubFor(
      get(urlEqualTo(s"/etmp/RESTAdapter/itsa/taxpayer/business-details?nino=${nino.value}"))
        .willReturn(
          aResponse()
            .withBody(s"""
                         |{
                         |    "success": {
                         |        "taxPayerDisplayResponse": {
                         |            "businessData": [
                         |                {
                         |                    "tradingName": "Erling Haal",
                         |                    "businessAddressDetails": {
                         |                        "postalCode": "$postCode",
                         |                        "countryCode": "$countryCode"
                         |                    }
                         |                }
                         |            ],
                         |            "mtdId": "${mtdId.value}"
                         |        }
                         |    }
                         |}
          """.stripMargin)
        )
    )

  def givenMultipleItsaBusinessDetailsExists(nino: String): StubMapping =
    stubFor(
      get(urlEqualTo(s"/etmp/RESTAdapter/itsa/taxpayer/business-details?nino=$nino"))
        .willReturn(
          aResponse()
            .withBody(s"""
                         |{
                         |    "success": {
                         |        "taxPayerDisplayResponse": {
                         |            "businessData": [
                         |                {
                         |                    "tradingName": "Erling Haal",
                         |                    "businessAddressDetails": {
                         |                        "postalCode": "AA1 1AA",
                         |                        "countryCode": "GB"
                         |                    }
                         |                },
                         |                {
                         |                    "tradingName": "Bernard Silver",
                         |                    "businessAddressDetails": {
                         |                        "postalCode": "BB1 1BB",
                         |                        "countryCode": "PT"
                         |                    }
                         |                }
                         |            ]
                         |        }
                         |    }
                         |}
          """.stripMargin)
        )
    )

  def givenEmptyItsaBusinessDetailsExists(nino: String): StubMapping =
    stubFor(
      get(urlEqualTo(s"/etmp/RESTAdapter/itsa/taxpayer/business-details?nino=$nino"))
        .willReturn(
          aResponse()
            .withBody(s"""
                         |{
                         |    "success": {
                         |        "taxPayerDisplayResponse": {
                         |            "businessData": []
                         |        }
                         |    }
                         |}
          """.stripMargin)
        )
    )

  def givenItsaBusinessDetailsError(nino: String, status: Int): StubMapping =
    stubFor(
      get(urlEqualTo(s"/etmp/RESTAdapter/itsa/taxpayer/business-details?nino=$nino"))
        .willReturn(aResponse().withStatus(status))
    )
>>>>>>> 218186bf

}<|MERGE_RESOLUTION|>--- conflicted
+++ resolved
@@ -20,476 +20,440 @@
 import com.github.tomakehurst.wiremock.stubbing.StubMapping
 import org.scalatest.concurrent.Eventually.eventually
 import uk.gov.hmrc.agentmtdidentifiers.model._
-import uk.gov.hmrc.domain.Nino
-import uk.gov.hmrc.domain.TaxIdentifier
+import uk.gov.hmrc.domain.{Nino, TaxIdentifier}
 
 import java.time.LocalDate
 
 trait HipStub {
 
-  def givenReturnsServerError(): StubMapping = stubFor(
-    any(urlMatching(s"/etmp/RESTAdapter/rosm/agent-relationship?.*")).willReturn(aResponse().withStatus(500))
-  )
-
-  def givenReturnsServiceUnavailable(): StubMapping = stubFor(
-    any(urlMatching(s"/etmp/RESTAdapter/rosm/agent-relationship?.*")).willReturn(aResponse().withStatus(503))
-  )
-
-  def givenAgentCanBeAllocated(
-    taxIdentifier: TaxIdentifier,
-    arn: Arn
-  ): StubMapping = stubFor(
-    post(urlEqualTo(s"/etmp/RESTAdapter/rosm/agent-relationship"))
-      .withRequestBody(containing(taxIdentifier.value))
-      .withRequestBody(containing(arn.value))
-      .withRequestBody(containing("\"0001\""))
-      .willReturn(aResponse().withStatus(200).withBody(s"""{"processingDate": "2001-12-17T09:30:47Z"}"""))
-  )
-
-  def givenAgentCanNotBeAllocated(status: Int): StubMapping = stubFor(
-    post(urlEqualTo(s"/etmp/RESTAdapter/rosm/agent-relationship"))
-      .withRequestBody(containing("\"0001\""))
-      .willReturn(aResponse().withStatus(status).withBody(s"""{"reason": "Service unavailable"}"""))
-  )
-
-  def givenAgentCanBeDeallocated(
-    taxIdentifier: TaxIdentifier,
-    arn: Arn
-  ): StubMapping = stubFor(
-    post(urlEqualTo(s"/etmp/RESTAdapter/rosm/agent-relationship"))
-      .withRequestBody(containing(taxIdentifier.value))
-      .withRequestBody(containing(arn.value))
-      .withRequestBody(containing("\"0002\""))
-      .willReturn(aResponse().withStatus(200).withBody(s"""{"processingDate": "2001-03-14T19:16:07Z"}"""))
-  )
-
-  def givenAgentHasNoActiveRelationship(
-    taxIdentifier: TaxIdentifier,
-    arn: Arn
-  ): StubMapping = stubFor(
-    post(urlEqualTo(s"/etmp/RESTAdapter/rosm/agent-relationship"))
-      .withRequestBody(containing(taxIdentifier.value))
-      .withRequestBody(containing(arn.value))
-      .withRequestBody(containing("\"0002\""))
-      .willReturn(aResponse().withStatus(200).withBody(s"""{"processingDate": "2001-03-14T19:16:07Z"}"""))
-  )
-
-  def givenAgentCanNotBeDeallocated(status: Int): StubMapping = stubFor(
-    post(urlEqualTo(s"/etmp/RESTAdapter/rosm/agent-relationship"))
-      .withRequestBody(containing("\"0002\""))
-      .willReturn(aResponse().withStatus(status).withBody(s"""{"reason": "Service unavailable"}"""))
-  )
+  def givenReturnsServerError(): StubMapping =
+    stubFor(
+      any(urlMatching(s"/etmp/RESTAdapter/rosm/agent-relationship?.*"))
+        .willReturn(aResponse().withStatus(500))
+    )
+
+  def givenReturnsServiceUnavailable(): StubMapping =
+    stubFor(
+      any(urlMatching(s"/etmp/RESTAdapter/rosm/agent-relationship?.*"))
+        .willReturn(aResponse().withStatus(503))
+    )
+
+  def givenAgentCanBeAllocated(taxIdentifier: TaxIdentifier, arn: Arn): StubMapping =
+    stubFor(
+      post(urlEqualTo(s"/etmp/RESTAdapter/rosm/agent-relationship"))
+        .withRequestBody(containing(taxIdentifier.value))
+        .withRequestBody(containing(arn.value))
+        .withRequestBody(containing("\"0001\""))
+        .willReturn(
+          aResponse()
+            .withStatus(200)
+            .withBody(s"""{"processingDate": "2001-12-17T09:30:47Z"}""")
+        )
+    )
+
+  def givenAgentCanNotBeAllocated(status: Int): StubMapping =
+    stubFor(
+      post(urlEqualTo(s"/etmp/RESTAdapter/rosm/agent-relationship"))
+        .withRequestBody(containing("\"0001\""))
+        .willReturn(
+          aResponse()
+            .withStatus(status)
+            .withBody(s"""{"reason": "Service unavailable"}""")
+        )
+    )
+
+  def givenAgentCanBeDeallocated(taxIdentifier: TaxIdentifier, arn: Arn): StubMapping =
+    stubFor(
+      post(urlEqualTo(s"/etmp/RESTAdapter/rosm/agent-relationship"))
+        .withRequestBody(containing(taxIdentifier.value))
+        .withRequestBody(containing(arn.value))
+        .withRequestBody(containing("\"0002\""))
+        .willReturn(
+          aResponse()
+            .withStatus(200)
+            .withBody(s"""{"processingDate": "2001-03-14T19:16:07Z"}""")
+        )
+    )
+
+  def givenAgentHasNoActiveRelationship(taxIdentifier: TaxIdentifier, arn: Arn): StubMapping =
+    stubFor(
+      post(urlEqualTo(s"/etmp/RESTAdapter/rosm/agent-relationship"))
+        .withRequestBody(containing(taxIdentifier.value))
+        .withRequestBody(containing(arn.value))
+        .withRequestBody(containing("\"0002\""))
+        .willReturn(
+          aResponse()
+            .withStatus(200)
+            .withBody(s"""{"processingDate": "2001-03-14T19:16:07Z"}""")
+        )
+    )
+
+  def givenAgentCanNotBeDeallocated(status: Int): StubMapping =
+    stubFor(
+      post(urlEqualTo(s"/etmp/RESTAdapter/rosm/agent-relationship"))
+        .withRequestBody(containing("\"0002\""))
+        .willReturn(
+          aResponse()
+            .withStatus(status)
+            .withBody(s"""{"reason": "Service unavailable"}""")
+        )
+    )
 
   def getActiveRelationshipFailsWith(
-    taxIdentifier: TaxIdentifier,
-    status: Int,
-    authProfile: String = "ALL00001"
-  ): StubMapping = stubFor(
-    get(
-      urlEqualTo(
-        relationshipHipUrl(
-          taxIdentifier = taxIdentifier,
-          authProfileOption = Some(authProfile),
-          activeOnly = true
+                                      taxIdentifier: TaxIdentifier,
+                                      status: Int,
+                                      authProfile: String = "ALL00001"
+                                    ): StubMapping =
+    stubFor(
+      get(
+        urlEqualTo(
+          relationshipHipUrl(taxIdentifier = taxIdentifier, authProfileOption = Some(authProfile), activeOnly = true)
         )
       )
-    ).willReturn(aResponse().withStatus(status))
-  )
+        .willReturn(
+          aResponse()
+            .withStatus(status)
+        )
+    )
 
   def getActiveRelationshipFailsWithSuspended(
-    taxIdentifier: TaxIdentifier,
-    authProfile: String = "ALL00001"
-  ): StubMapping = stubFor(
-    get(
-      urlEqualTo(
-        relationshipHipUrl(
-          taxIdentifier = taxIdentifier,
-          authProfileOption = Some(authProfile),
-          activeOnly = true
+                                               taxIdentifier: TaxIdentifier,
+                                               authProfile: String = "ALL00001"
+                                             ): StubMapping =
+    stubFor(
+      get(
+        urlEqualTo(
+          relationshipHipUrl(taxIdentifier = taxIdentifier, authProfileOption = Some(authProfile), activeOnly = true)
         )
       )
-    ).willReturn(aResponse().withStatus(403).withBody("suspended"))
-  )
+        .willReturn(
+          aResponse()
+            .withStatus(403)
+            .withBody("suspended")
+        )
+    )
 
   def getActiveRelationshipsViaClient(
-    taxIdentifier: TaxIdentifier,
-    arn: Arn,
-    authProfile: String = "ALL00001"
-  ): StubMapping = stubFor(
-    get(
-      urlEqualTo(
-        relationshipHipUrl(
-          taxIdentifier = taxIdentifier,
-          authProfileOption = Some(authProfile),
-          activeOnly = true
+                                       taxIdentifier: TaxIdentifier,
+                                       arn: Arn,
+                                       authProfile: String = "ALL00001"
+                                     ): StubMapping =
+    stubFor(
+      get(
+        urlEqualTo(
+          relationshipHipUrl(taxIdentifier = taxIdentifier, authProfileOption = Some(authProfile), activeOnly = true)
         )
       )
-    ).willReturn(
-      aResponse()
-        .withStatus(200)
-        .withBody(s"""
-                     |{
-                     |"relationshipDisplayResponse":[
-                     |{
-                     |  "refNumber" : "${taxIdentifier.value}",
-                     |  "arn" : "${arn.value}",
-                     |  "organisation" : {
-                     |    "organisationName": "someOrganisationName"
-                     |  },
-                     |  "dateFrom" : "2015-09-10",
-                     |  "dateTo" : "9999-12-31",
-                     |  "contractAccountCategory" : "01",
-                     |  "activity" : "09"
-                     |}
-                     |]
-                     |}""".stripMargin)
-    )
-  )
+        .willReturn(
+          aResponse()
+            .withStatus(200)
+            .withBody(s"""
+                         |{
+                         |"relationshipDisplayResponse":[
+                         |{
+                         |  "refNumber" : "${taxIdentifier.value}",
+                         |  "arn" : "${arn.value}",
+                         |  "organisation" : {
+                         |    "organisationName": "someOrganisationName"
+                         |  },
+                         |  "dateFrom" : "2015-09-10",
+                         |  "dateTo" : "9999-12-31",
+                         |  "contractAccountCategory" : "01",
+                         |  "activity" : "09"
+                         |}
+                         |]
+                         |}""".stripMargin)
+        )
+    )
 
   def getAllActiveRelationshipsViaClient(
-    taxIdentifier: TaxIdentifier,
-    arn: Arn,
-    activeOnly: Boolean = true
-  ): StubMapping = stubFor(
-    get(
-      urlEqualTo(
-        relationshipHipUrl(
-          taxIdentifier = taxIdentifier,
-          None,
-          activeOnly = activeOnly
-        )
+                                          taxIdentifier: TaxIdentifier,
+                                          arn: Arn,
+                                          activeOnly: Boolean = true
+                                        ): StubMapping =
+    stubFor(
+      get(urlEqualTo(relationshipHipUrl(taxIdentifier = taxIdentifier, None, activeOnly = activeOnly)))
+        .willReturn(
+          aResponse()
+            .withStatus(200)
+            .withBody(s"""
+                         |{
+                         |"relationshipDisplayResponse":[
+                         |{
+                         |  "refNumber" : "${taxIdentifier.value}",
+                         |  "arn" : "${arn.value}",
+                         |  "organisation" : {
+                         |    "organisationName": "someOrganisationName"
+                         |  },
+                         |  "dateFrom" : "2015-09-10",
+                         |  "dateTo" : "9999-12-31",
+                         |  "contractAccountCategory" : "01",
+                         |  "activity" : "09"
+                         |}
+                         |]
+                         |}""".stripMargin)
+        )
+    )
+
+  def getAllInactiveRelationshipsViaClient(
+                                            taxIdentifier: TaxIdentifier,
+                                            arn: Arn,
+                                            activeOnly: Boolean = true
+                                          ): StubMapping =
+    stubFor(
+      get(urlEqualTo(relationshipHipUrl(taxIdentifier = taxIdentifier, None, activeOnly = activeOnly)))
+        .willReturn(
+          aResponse()
+            .withStatus(200)
+            .withBody(s"""
+                         |{
+                         |"relationshipDisplayResponse":[
+                         |{
+                         |  "refNumber" : "${taxIdentifier.value}",
+                         |  "arn" : "${arn.value}",
+                         |  "organisation" : {
+                         |    "organisationName": "someOrganisationName"
+                         |  },
+                         |  "dateFrom" : "2015-09-10",
+                         |  "dateTo" : "2016-09-10",
+                         |  "contractAccountCategory" : "01",
+                         |  "activity" : "09"
+                         |}
+                         |]
+                         |}""".stripMargin)
+        )
+    )
+
+  def getItsaMainAndSupportingActiveRelationshipsViaClient(
+                                                            taxIdentifier: TaxIdentifier,
+                                                            arnMain: Arn,
+                                                            arnSup: Arn,
+                                                            activeOnly: Boolean = true
+                                                          ): StubMapping =
+    stubFor(
+      get(urlEqualTo(relationshipHipUrl(taxIdentifier = taxIdentifier, None, activeOnly = activeOnly)))
+        .willReturn(
+          aResponse()
+            .withStatus(200)
+            .withBody(s"""
+                         |{
+                         |"relationshipDisplayResponse":[
+                         |{
+                         |  "refNumber" : "${taxIdentifier.value}",
+                         |  "arn" : "${arnMain.value}",
+                         |  "organisation" : {
+                         |    "organisationName": "someMainOrganisationName"
+                         |  },
+                         |  "dateFrom" : "2015-09-10",
+                         |  "dateTo" : "9999-12-31",
+                         |  "contractAccountCategory" : "01",
+                         |  "authProfile" : "ALL00001",
+                         |  "activity" : "09"
+                         |},
+                         |{
+                         |  "refNumber" : "${taxIdentifier.value}",
+                         |  "arn" : "${arnSup.value}",
+                         |  "organisation" : {
+                         |    "organisationName": "someSuppOrganisationName"
+                         |  },
+                         |  "dateFrom" : "2015-09-10",
+                         |  "dateTo" : "9999-12-31",
+                         |  "contractAccountCategory" : "01",
+                         |  "authProfile" : "ITSAS001",
+                         |  "activity" : "09"
+                         |}
+                         |
+                         |]
+                         |}""".stripMargin)
+        )
+    )
+
+  def getItsaMainActiveAndSupportingInactiveRelationshipsViaClient(
+                                                                    taxIdentifier: TaxIdentifier,
+                                                                    arnMain: Arn,
+                                                                    arnSup: Arn,
+                                                                    activeOnly: Boolean = true
+                                                                  ): StubMapping =
+    stubFor(
+      get(urlEqualTo(relationshipHipUrl(taxIdentifier = taxIdentifier, None, activeOnly = activeOnly)))
+        .willReturn(
+          aResponse()
+            .withStatus(200)
+            .withBody(s"""
+                         |{
+                         |"relationshipDisplayResponse":[
+                         |{
+                         |  "refNumber" : "${taxIdentifier.value}",
+                         |  "arn" : "${arnMain.value}",
+                         |  "organisation" : {
+                         |    "organisationName": "someMainOrganisationName"
+                         |  },
+                         |  "dateFrom" : "2015-09-10",
+                         |  "dateTo" : "9999-12-31",
+                         |  "contractAccountCategory" : "01",
+                         |  "authProfile" : "ALL00001",
+                         |  "activity" : "09"
+                         |},
+                         |{
+                         |  "refNumber" : "${taxIdentifier.value}",
+                         |  "arn" : "${arnSup.value}",
+                         |  "organisation" : {
+                         |    "organisationName": "someSuppOrganisationName"
+                         |  },
+                         |  "dateFrom" : "2015-09-10",
+                         |  "dateTo" : "1900-12-31",
+                         |  "contractAccountCategory" : "01",
+                         |  "authProfile" : "ITSAS001",
+                         |  "activity" : "09"
+                         |}
+                         |
+                         |]
+                         |}""".stripMargin)
+        )
+    )
+
+  def getAllActiveRelationshipFailsWith(
+                                         taxIdentifier: TaxIdentifier,
+                                         status: Int,
+                                         activeOnly: Boolean = true
+                                       ): StubMapping =
+    stubFor(
+      get(urlEqualTo(relationshipHipUrl(taxIdentifier = taxIdentifier, None, activeOnly = activeOnly)))
+        .willReturn(
+          aResponse()
+            .withStatus(status)
+        )
+    )
+
+  def getAllActiveRelationshipFailsWithNotFound(
+                                                 taxIdentifier: TaxIdentifier,
+                                                 status: Int,
+                                                 activeOnly: Boolean = true
+                                               ): StubMapping =
+    stubFor(
+      get(urlEqualTo(relationshipHipUrl(taxIdentifier = taxIdentifier, None, activeOnly = activeOnly)))
+        .willReturn(
+          aResponse()
+            .withStatus(status)
+            .withBody(s"""
+                         {
+                         |"errors": {
+                         |"processingDate": "2024-07-15T09:45:17Z",
+                         |"code": "009",
+                         |"text": "No relationship found"
+                         |}
+                         |}""".stripMargin)
+        )
+    )
+
+  def getAllActiveRelationshipFailsWithSuspended(
+                                                  taxIdentifier: TaxIdentifier,
+                                                  activeOnly: Boolean = true
+                                                ): StubMapping =
+    stubFor(
+      get(urlEqualTo(relationshipHipUrl(taxIdentifier = taxIdentifier, None, activeOnly = activeOnly)))
+        .willReturn(
+          aResponse()
+            .withStatus(422)
+            .withBody("suspended")
+        )
+    )
+
+  def verifyAllActiveRelationshipsViaClientCalled(
+                                                   taxIdentifier: TaxIdentifier,
+                                                   arn: Arn,
+                                                   activeOnly: Boolean = true,
+                                                   count: Int = 1
+                                                 ): Unit =
+    eventually {
+      verify(
+        count,
+        getRequestedFor(urlEqualTo(relationshipHipUrl(taxIdentifier = taxIdentifier, None, activeOnly = activeOnly)))
       )
-    ).willReturn(
-      aResponse()
-        .withStatus(200)
-        .withBody(s"""
-                     |{
-                     |"relationshipDisplayResponse":[
-                     |{
-                     |  "refNumber" : "${taxIdentifier.value}",
-                     |  "arn" : "${arn.value}",
-                     |  "organisation" : {
-                     |    "organisationName": "someOrganisationName"
-                     |  },
-                     |  "dateFrom" : "2015-09-10",
-                     |  "dateTo" : "9999-12-31",
-                     |  "contractAccountCategory" : "01",
-                     |  "activity" : "09"
-                     |}
-                     |]
-                     |}""".stripMargin)
-    )
-  )
-
-  def getAllInactiveRelationshipsViaClient(
-    taxIdentifier: TaxIdentifier,
-    arn: Arn,
-    activeOnly: Boolean = true
-  ): StubMapping = stubFor(
-    get(
-      urlEqualTo(
-        relationshipHipUrl(
-          taxIdentifier = taxIdentifier,
-          None,
-          activeOnly = activeOnly
-        )
-      )
-    ).willReturn(
-      aResponse()
-        .withStatus(200)
-        .withBody(s"""
-                     |{
-                     |"relationshipDisplayResponse":[
-                     |{
-                     |  "refNumber" : "${taxIdentifier.value}",
-                     |  "arn" : "${arn.value}",
-                     |  "organisation" : {
-                     |    "organisationName": "someOrganisationName"
-                     |  },
-                     |  "dateFrom" : "2015-09-10",
-                     |  "dateTo" : "2016-09-10",
-                     |  "contractAccountCategory" : "01",
-                     |  "activity" : "09"
-                     |}
-                     |]
-                     |}""".stripMargin)
-    )
-  )
-
-  def getItsaMainAndSupportingActiveRelationshipsViaClient(
-    taxIdentifier: TaxIdentifier,
-    arnMain: Arn,
-    arnSup: Arn,
-    activeOnly: Boolean = true
-  ): StubMapping = stubFor(
-    get(
-      urlEqualTo(
-        relationshipHipUrl(
-          taxIdentifier = taxIdentifier,
-          None,
-          activeOnly = activeOnly
-        )
-      )
-    ).willReturn(
-      aResponse()
-        .withStatus(200)
-        .withBody(s"""
-                     |{
-                     |"relationshipDisplayResponse":[
-                     |{
-                     |  "refNumber" : "${taxIdentifier.value}",
-                     |  "arn" : "${arnMain.value}",
-                     |  "organisation" : {
-                     |    "organisationName": "someMainOrganisationName"
-                     |  },
-                     |  "dateFrom" : "2015-09-10",
-                     |  "dateTo" : "9999-12-31",
-                     |  "contractAccountCategory" : "01",
-                     |  "authProfile" : "ALL00001",
-                     |  "activity" : "09"
-                     |},
-                     |{
-                     |  "refNumber" : "${taxIdentifier.value}",
-                     |  "arn" : "${arnSup.value}",
-                     |  "organisation" : {
-                     |    "organisationName": "someSuppOrganisationName"
-                     |  },
-                     |  "dateFrom" : "2015-09-10",
-                     |  "dateTo" : "9999-12-31",
-                     |  "contractAccountCategory" : "01",
-                     |  "authProfile" : "ITSAS001",
-                     |  "activity" : "09"
-                     |}
-                     |
-                     |]
-                     |}""".stripMargin)
-    )
-  )
-
-  def getItsaMainActiveAndSupportingInactiveRelationshipsViaClient(
-    taxIdentifier: TaxIdentifier,
-    arnMain: Arn,
-    arnSup: Arn,
-    activeOnly: Boolean = true
-  ): StubMapping = stubFor(
-    get(
-      urlEqualTo(
-        relationshipHipUrl(
-          taxIdentifier = taxIdentifier,
-          None,
-          activeOnly = activeOnly
-        )
-      )
-    ).willReturn(
-      aResponse()
-        .withStatus(200)
-        .withBody(s"""
-                     |{
-                     |"relationshipDisplayResponse":[
-                     |{
-                     |  "refNumber" : "${taxIdentifier.value}",
-                     |  "arn" : "${arnMain.value}",
-                     |  "organisation" : {
-                     |    "organisationName": "someMainOrganisationName"
-                     |  },
-                     |  "dateFrom" : "2015-09-10",
-                     |  "dateTo" : "9999-12-31",
-                     |  "contractAccountCategory" : "01",
-                     |  "authProfile" : "ALL00001",
-                     |  "activity" : "09"
-                     |},
-                     |{
-                     |  "refNumber" : "${taxIdentifier.value}",
-                     |  "arn" : "${arnSup.value}",
-                     |  "organisation" : {
-                     |    "organisationName": "someSuppOrganisationName"
-                     |  },
-                     |  "dateFrom" : "2015-09-10",
-                     |  "dateTo" : "1900-12-31",
-                     |  "contractAccountCategory" : "01",
-                     |  "authProfile" : "ITSAS001",
-                     |  "activity" : "09"
-                     |}
-                     |
-                     |]
-                     |}""".stripMargin)
-    )
-  )
-
-  def getAllActiveRelationshipFailsWith(
-    taxIdentifier: TaxIdentifier,
-    status: Int,
-    activeOnly: Boolean = true
-  ): StubMapping = stubFor(
-    get(
-      urlEqualTo(
-        relationshipHipUrl(
-          taxIdentifier = taxIdentifier,
-          None,
-          activeOnly = activeOnly
-        )
-      )
-    )
-      .willReturn(aResponse().withStatus(status))
-  )
-
-  def getAllActiveRelationshipFailsWithNotFound(
-    taxIdentifier: TaxIdentifier,
-    status: Int,
-    activeOnly: Boolean = true
-  ): StubMapping = stubFor(
-    get(
-      urlEqualTo(
-        relationshipHipUrl(
-          taxIdentifier = taxIdentifier,
-          None,
-          activeOnly = activeOnly
-        )
-      )
-    ).willReturn(
-      aResponse()
-        .withStatus(status)
-        .withBody(s"""
-                         {
-                     |"errors": {
-                     |"processingDate": "2024-07-15T09:45:17Z",
-                     |"code": "009",
-                     |"text": "No relationship found"
-                     |}
-                     |}""".stripMargin)
-    )
-  )
-
-  def getAllActiveRelationshipFailsWithSuspended(
-    taxIdentifier: TaxIdentifier,
-    activeOnly: Boolean = true
-  ): StubMapping = stubFor(
-    get(
-      urlEqualTo(
-        relationshipHipUrl(
-          taxIdentifier = taxIdentifier,
-          None,
-          activeOnly = activeOnly
-        )
-      )
-    )
-      .willReturn(aResponse().withStatus(422).withBody("suspended"))
-  )
-
-  def verifyAllActiveRelationshipsViaClientCalled(
-    taxIdentifier: TaxIdentifier,
-    arn: Arn,
-    activeOnly: Boolean = true,
-    count: Int = 1
-  ): Unit = eventually {
-    verify(
-      count,
-      getRequestedFor(
-        urlEqualTo(
-          relationshipHipUrl(
-            taxIdentifier = taxIdentifier,
-            None,
-            activeOnly = activeOnly
-          )
-        )
-      )
-    )
-  }
+    }
 
   def getInactiveRelationshipViaClient(
-    taxIdentifier: TaxIdentifier,
-    agentArn: String,
-    authProfile: String = "ALL00001"
-  ): StubMapping = stubFor(
-    get(
-      urlEqualTo(
-        relationshipHipUrl(
-          taxIdentifier = taxIdentifier,
-          Some(authProfile),
-          activeOnly = true
-        )
-      )
-    ).willReturn(
-      aResponse()
-        .withStatus(200)
-        .withBody(s"""
-                     |{"relationshipDisplayResponse": [
-                     |{
-                     |  "refNumber" : "${taxIdentifier.value}",
-                     |  "arn" : "$agentArn",
-                     |  "organisation" : {
-                     |    "organisationName": "someOrganisationName"
-                     |  },
-                     |  "dateFrom" : "2015-09-10",
-                     |  "dateTo" : "2016-12-31",
-                     |  "contractAccountCategory" : "01",
-                     |  "activity" : "09"
-                     |}
-                     |]}""".stripMargin)
-    )
-  )
+                                        taxIdentifier: TaxIdentifier,
+                                        agentArn: String,
+                                        authProfile: String = "ALL00001"
+                                      ): StubMapping =
+    stubFor(
+      get(urlEqualTo(relationshipHipUrl(taxIdentifier = taxIdentifier, Some(authProfile), activeOnly = true)))
+        .willReturn(
+          aResponse()
+            .withStatus(200)
+            .withBody(s"""
+                         |{"relationshipDisplayResponse": [
+                         |{
+                         |  "refNumber" : "${taxIdentifier.value}",
+                         |  "arn" : "$agentArn",
+                         |  "organisation" : {
+                         |    "organisationName": "someOrganisationName"
+                         |  },
+                         |  "dateFrom" : "2015-09-10",
+                         |  "dateTo" : "2016-12-31",
+                         |  "contractAccountCategory" : "01",
+                         |  "activity" : "09"
+                         |}
+                         |]}""".stripMargin)
+        )
+    )
 
   def getSomeActiveRelationshipsViaClient(
-    taxIdentifier: TaxIdentifier,
-    agentArn1: String,
-    agentArn2: String,
-    agentArn3: String,
-    authProfile: String = "ALL00001"
-  ): StubMapping = stubFor(
-    get(
-      urlEqualTo(
-        relationshipHipUrl(
-          taxIdentifier = taxIdentifier,
-          Some(authProfile),
-          activeOnly = true
-        )
-      )
-    ).willReturn(
-      aResponse()
-        .withStatus(200)
-        .withBody(s"""
-                     |{"relationshipDisplayResponse":[
-                     |{
-                     |  "refNumber" : "$taxIdentifier",
-                     |  "arn" : "$agentArn1",
-                     |  "organisation" : {
-                     |    "organisationName": "someOrganisationName"
-                     |  },
-                     |  "dateFrom" : "2015-09-10",
-                     |  "dateTo" : "2015-12-31",
-                     |  "contractAccountCategory" : "01",
-                     |  "activity" : "10"
-                     |},
-                     |{
-                     |  "refNumber" : "$taxIdentifier",
-                     |  "arn" : "$agentArn2",
-                     |  "organisation" : {
-                     |    "organisationName": "sayOrganisationName"
-                     |  },
-                     |  "dateFrom" : "2015-09-10",
-                     |  "dateTo" : "2016-12-31",
-                     |  "contractAccountCategory" : "02",
-                     |  "activity" : "09"
-                     |},
-                     |{
-                     |  "refNumber" : "$taxIdentifier",
-                     |  "arn" : "$agentArn3",
-                     |  "organisation" : {
-                     |    "organisationName": "noneOrganisationName"
-                     |  },
-                     |  "dateFrom" : "2014-09-10",
-                     |  "dateTo" : "9999-12-31",
-                     |  "contractAccountCategory" : "03",
-                     |  "activity" : "11"
-                     |}
-                     |]}""".stripMargin)
-    )
-  )
+                                           taxIdentifier: TaxIdentifier,
+                                           agentArn1: String,
+                                           agentArn2: String,
+                                           agentArn3: String,
+                                           authProfile: String = "ALL00001"
+                                         ): StubMapping =
+    stubFor(
+      get(urlEqualTo(relationshipHipUrl(taxIdentifier = taxIdentifier, Some(authProfile), activeOnly = true)))
+        .willReturn(
+          aResponse()
+            .withStatus(200)
+            .withBody(s"""
+                         |{"relationshipDisplayResponse":[
+                         |{
+                         |  "refNumber" : "$taxIdentifier",
+                         |  "arn" : "$agentArn1",
+                         |  "organisation" : {
+                         |    "organisationName": "someOrganisationName"
+                         |  },
+                         |  "dateFrom" : "2015-09-10",
+                         |  "dateTo" : "2015-12-31",
+                         |  "contractAccountCategory" : "01",
+                         |  "activity" : "10"
+                         |},
+                         |{
+                         |  "refNumber" : "$taxIdentifier",
+                         |  "arn" : "$agentArn2",
+                         |  "organisation" : {
+                         |    "organisationName": "sayOrganisationName"
+                         |  },
+                         |  "dateFrom" : "2015-09-10",
+                         |  "dateTo" : "2016-12-31",
+                         |  "contractAccountCategory" : "02",
+                         |  "activity" : "09"
+                         |},
+                         |{
+                         |  "refNumber" : "$taxIdentifier",
+                         |  "arn" : "$agentArn3",
+                         |  "organisation" : {
+                         |    "organisationName": "noneOrganisationName"
+                         |  },
+                         |  "dateFrom" : "2014-09-10",
+                         |  "dateTo" : "9999-12-31",
+                         |  "contractAccountCategory" : "03",
+                         |  "activity" : "11"
+                         |}
+                         |]}""".stripMargin)
+        )
+    )
 
   def getInactiveRelationshipsForClient(
-    taxIdentifier: TaxIdentifier,
-    authProfile: String = "ALL00001"
-  ): StubMapping = {
+                                         taxIdentifier: TaxIdentifier,
+                                         authProfile: String = "ALL00001"
+                                       ): StubMapping = {
 
     val individualOrOrganisationJson =
       if (taxIdentifier.isInstanceOf[MtdItId])
@@ -506,15 +470,7 @@
            |""".stripMargin
 
     stubFor(
-      get(
-        urlEqualTo(
-          relationshipHipUrl(
-            taxIdentifier = taxIdentifier,
-            Some(authProfile),
-            activeOnly = false
-          )
-        )
-      )
+      get(urlEqualTo(relationshipHipUrl(taxIdentifier = taxIdentifier, Some(authProfile), activeOnly = false)))
         .willReturn(
           aResponse()
             .withStatus(200)
@@ -524,189 +480,191 @@
                  |{
                  |  "refNumber" : "${taxIdentifier.value}",
                  |  "arn" : "ABCDE123456", """.stripMargin + individualOrOrganisationJson + s"""
-                                                                                              |  "dateFrom" : "2015-09-10",
-                                                                                              |  "dateTo" : "2018-09-09",
-                                                                                              |  "contractAccountCategory" : "01",
-                                                                                              |  "activity" : "09"
-                                                                                              |},
-                                                                                              |{
-                                                                                              | "refNumber" : "${taxIdentifier.value}",
-                                                                                              |  "arn" : "ABCDE777777", """.stripMargin + individualOrOrganisationJson + s"""
-                                                                                                                                                                           |  "dateFrom" : "2019-09-09",
-                                                                                                                                                                           |  "dateTo" : "2050-09-09",
-                                                                                                                                                                           |  "contractAccountCategory" : "01",
-                                                                                                                                                                           |  "activity" : "09"
-                                                                                                                                                                           |  }
-                                                                                                                                                                           |]}""".stripMargin
+                                                                                               |  "dateFrom" : "2015-09-10",
+                                                                                               |  "dateTo" : "2018-09-09",
+                                                                                               |  "contractAccountCategory" : "01",
+                                                                                               |  "activity" : "09"
+                                                                                               |},
+                                                                                               |{
+                                                                                               | "refNumber" : "${taxIdentifier.value}",
+                                                                                               |  "arn" : "ABCDE777777", """.stripMargin + individualOrOrganisationJson + s"""
+                                                                                                                                                                             |  "dateFrom" : "2019-09-09",
+                                                                                                                                                                             |  "dateTo" : "2050-09-09",
+                                                                                                                                                                             |  "contractAccountCategory" : "01",
+                                                                                                                                                                             |  "activity" : "09"
+                                                                                                                                                                             |  }
+                                                                                                                                                                             |]}""".stripMargin
             )
         )
     )
   }
 
   def getNoInactiveRelationshipsForClient(
-    taxIdentifier: TaxIdentifier,
-    authProfile: String = "ALL00001"
-  ): StubMapping = stubFor(
-    get(
-      urlEqualTo(
-        relationshipHipUrl(
-          taxIdentifier = taxIdentifier,
-          Some(authProfile),
-          activeOnly = false
-        )
-      )
-    )
-      .willReturn(
-        aResponse()
-          .withStatus(200)
-          .withBody(s"""
-                       |{"relationshipDisplayResponse":[
-                       |{
-                       |  "refNumber" : "${taxIdentifier.value}",
-                       |  "arn" : "ABCDE123456",
-                       |  "individual" : {
-                       |    "firstName": "someName"
-                       |  },
-                       |  "dateFrom" : "2015-09-10",
-                       |  "dateTo" : "2050-09-09",
-                       |  "contractAccountCategory" : "01",
-                       |  "activity" : "09"
-                       |}
-                       |]}""".stripMargin)
-      )
-  )
+                                           taxIdentifier: TaxIdentifier,
+                                           authProfile: String = "ALL00001"
+                                         ): StubMapping =
+    stubFor(
+      get(urlEqualTo(relationshipHipUrl(taxIdentifier = taxIdentifier, Some(authProfile), activeOnly = false)))
+        .willReturn(
+          aResponse()
+            .withStatus(200)
+            .withBody(s"""
+                         |{"relationshipDisplayResponse":[
+                         |{
+                         |  "refNumber" : "${taxIdentifier.value}",
+                         |  "arn" : "ABCDE123456",
+                         |  "individual" : {
+                         |    "firstName": "someName"
+                         |  },
+                         |  "dateFrom" : "2015-09-10",
+                         |  "dateTo" : "2050-09-09",
+                         |  "contractAccountCategory" : "01",
+                         |  "activity" : "09"
+                         |}
+                         |]}""".stripMargin)
+        )
+    )
 
   def getFailInactiveRelationshipsForClient(
-    taxIdentifier: TaxIdentifier,
-    status: Int,
-    body: Option[String] = None,
-    authProfile: String = "ALL00001"
-  ): StubMapping = stubFor(
-    get(
-      urlEqualTo(
-        relationshipHipUrl(
-          taxIdentifier = taxIdentifier,
-          Some(authProfile),
-          activeOnly = false
-        )
-      )
-    )
-      .willReturn(aResponse().withStatus(status).withBody(body.getOrElse("")))
-  )
+                                             taxIdentifier: TaxIdentifier,
+                                             status: Int,
+                                             body: Option[String] = None,
+                                             authProfile: String = "ALL00001"
+                                           ): StubMapping =
+    stubFor(
+      get(urlEqualTo(relationshipHipUrl(taxIdentifier = taxIdentifier, Some(authProfile), activeOnly = false)))
+        .willReturn(aResponse().withStatus(status).withBody(body.getOrElse("")))
+    )
 
   def getInactiveRelationshipsViaAgent(
-    arn: Arn,
-    otherTaxIdentifier: TaxIdentifier,
-    taxIdentifier: TaxIdentifier
-  ): StubMapping = {
+                                        arn: Arn,
+                                        otherTaxIdentifier: TaxIdentifier,
+                                        taxIdentifier: TaxIdentifier
+                                      ): StubMapping = {
 
     val individualOrOrganisation: TaxIdentifier => String = {
-      case MtdItId(_) => s""" "individual" : {
-                            | "firstName" : "someName"
-                            |  },""".stripMargin
-      case _ => s""" "organisation" : {
-                   |  "organisationName" : "someOrganisationName"
-                   |    },""".stripMargin
+      case MtdItId(_) =>
+        s""" "individual" : {
+           | "firstName" : "someName"
+           |  },""".stripMargin
+      case _ =>
+        s""" "organisation" : {
+           |  "organisationName" : "someOrganisationName"
+           |    },""".stripMargin
     }
 
     stubFor(
-      get(urlEqualTo(inactiveUrl(arn))).willReturn(
-        aResponse()
-          .withStatus(200)
-          .withBody(
-            s"""
-               |{
-               |"relationshipDisplayResponse" : [
-               |${otherInactiveRelationship(otherTaxIdentifier)(arn)},
-               |{
-               |  "refNumber" : "${taxIdentifier.value}",
-               |  "arn" : "${arn.value}",""".stripMargin +
-              individualOrOrganisation(taxIdentifier) +
-              s"""  "dateFrom" : "2015-09-10",
-                 |  "dateTo" : "${LocalDate.now().toString}",
-                 |  "contractAccountCategory" : "01",
-                 |  "activity" : "09"
-                 |}
-                 |]
-                 |}""".stripMargin
-          )
-      )
+      get(urlEqualTo(inactiveUrl(arn)))
+        .willReturn(
+          aResponse()
+            .withStatus(200)
+            .withBody(
+              s"""
+                 |{
+                 |"relationshipDisplayResponse" : [
+                 |${otherInactiveRelationship(otherTaxIdentifier)(arn)},
+                 |{
+                 |  "refNumber" : "${taxIdentifier.value}",
+                 |  "arn" : "${arn.value}",""".stripMargin +
+                individualOrOrganisation(taxIdentifier) +
+                s"""  "dateFrom" : "2015-09-10",
+                   |  "dateTo" : "${LocalDate.now().toString}",
+                   |  "contractAccountCategory" : "01",
+                   |  "activity" : "09"
+                   |}
+                   |]
+                   |}""".stripMargin
+            )
+        )
     )
   }
 
   def getAgentInactiveRelationshipsButActive(
-    encodedArn: String,
-    agentArn: String,
-    clientId: String
-  ): StubMapping = stubFor(
-    get(urlEqualTo(inactiveUrl(Arn(agentArn)))).willReturn(
-      aResponse()
-        .withStatus(200)
-        .withBody(s"""
-                     |{"relationshipDisplayResponse":[
-                     |{
-                     |  "refNumber" : "$clientId",
-                     |  "arn" : "$agentArn",
-                     |  "organisation" : {
-                     |    "organisationName": "someOrganisationName"
-                     |  },
-                     |  "dateFrom" : "2015-09-10",
-                     |  "dateTo" : "9999-09-21",
-                     |  "contractAccountCategory" : "01",
-                     |  "activity" : "09"
-                     |}
-                     |]}""".stripMargin)
-    )
-  )
-
-  def getFailAgentInactiveRelationships(
-    encodedArn: String,
-    status: Int
-  ): StubMapping = stubFor(
-    get(urlEqualTo(inactiveUrl(Arn(encodedArn)))).willReturn(aResponse().withStatus(status))
-  )
-
-  def getFailWithSuspendedAgentInactiveRelationships(encodedArn: String): StubMapping = stubFor(
-    get(urlEqualTo(inactiveUrl(Arn(encodedArn)))).willReturn(aResponse().withStatus(403).withBody("suspended"))
-  )
-
-  def getFailWithInvalidAgentInactiveRelationships(encodedArn: String): StubMapping = stubFor(
-    get(urlEqualTo(inactiveUrl(Arn(encodedArn)))).willReturn(aResponse().withStatus(503))
-  )
-
-  def getAgentInactiveRelationshipsNoDateTo(
-    arn: Arn,
-    clientId: String
-  ): StubMapping = stubFor(
-    get(urlEqualTo(inactiveUrl(arn))).willReturn(
-      aResponse()
-        .withStatus(200)
-        .withBody(s"""
-                     |{"relationshipDisplayResponse":[
-                     |{
-                     |  "refNumber" : "$clientId",
-                     |  "arn" : "${arn.value}",
-                     |  "organisation" : {
-                     |    "organisationName": "someOrganisationName"
-                     |  },
-                     |  "dateFrom" : "2015-09-10",
-                     |  "contractAccountCategory" : "01",
-                     |  "activity" : "09"
-                     |}
-                     |]}""".stripMargin)
-    )
-  )
+                                              encodedArn: String,
+                                              agentArn: String,
+                                              clientId: String
+                                            ): StubMapping =
+    stubFor(
+      get(urlEqualTo(inactiveUrl(Arn(agentArn))))
+        .willReturn(
+          aResponse()
+            .withStatus(200)
+            .withBody(s"""
+                         |{"relationshipDisplayResponse":[
+                         |{
+                         |  "refNumber" : "$clientId",
+                         |  "arn" : "$agentArn",
+                         |  "organisation" : {
+                         |    "organisationName": "someOrganisationName"
+                         |  },
+                         |  "dateFrom" : "2015-09-10",
+                         |  "dateTo" : "9999-09-21",
+                         |  "contractAccountCategory" : "01",
+                         |  "activity" : "09"
+                         |}
+                         |]}""".stripMargin)
+        )
+    )
+
+  def getFailAgentInactiveRelationships(encodedArn: String, status: Int): StubMapping =
+    stubFor(
+      get(urlEqualTo(inactiveUrl(Arn(encodedArn))))
+        .willReturn(
+          aResponse()
+            .withStatus(status)
+        )
+    )
+
+  def getFailWithSuspendedAgentInactiveRelationships(encodedArn: String): StubMapping =
+    stubFor(
+      get(urlEqualTo(inactiveUrl(Arn(encodedArn))))
+        .willReturn(
+          aResponse()
+            .withStatus(403)
+            .withBody("suspended")
+        )
+    )
+
+  def getFailWithInvalidAgentInactiveRelationships(encodedArn: String): StubMapping =
+    stubFor(
+      get(urlEqualTo(inactiveUrl(Arn(encodedArn))))
+        .willReturn(
+          aResponse()
+            .withStatus(503)
+        )
+    )
+
+  def getAgentInactiveRelationshipsNoDateTo(arn: Arn, clientId: String): StubMapping =
+    stubFor(
+      get(urlEqualTo(inactiveUrl(arn)))
+        .willReturn(
+          aResponse()
+            .withStatus(200)
+            .withBody(s"""
+                         |{"relationshipDisplayResponse":[
+                         |{
+                         |  "refNumber" : "$clientId",
+                         |  "arn" : "${arn.value}",
+                         |  "organisation" : {
+                         |    "organisationName": "someOrganisationName"
+                         |  },
+                         |  "dateFrom" : "2015-09-10",
+                         |  "contractAccountCategory" : "01",
+                         |  "activity" : "09"
+                         |}
+                         |]}""".stripMargin)
+        )
+    )
 
   private def relationshipHipUrl(
-    taxIdentifier: TaxIdentifier,
-    authProfileOption: Option[String],
-    activeOnly: Boolean = true,
-    fromDateString: String = "2015-01-01"
-  ) = {
+                                  taxIdentifier: TaxIdentifier,
+                                  authProfileOption: Option[String],
+                                  activeOnly: Boolean = true,
+                                  fromDateString: String = "2015-01-01"
+                                ) = {
 
     val dateRangeParams =
-      if (activeOnly)
-        ""
+      if (activeOnly) ""
       else {
         val from = LocalDate.parse(fromDateString).toString
         val now = LocalDate.now().toString
@@ -720,8 +678,10 @@
         s"/etmp/RESTAdapter/rosm/agent-relationship?refNumber=$mtdItId&isAnAgent=false&activeOnly=$activeOnly&regime=ITSA$dateRangeParams&relationshipType=ZA01$authProfileParam"
       case Vrn(vrn) =>
         s"/etmp/RESTAdapter/rosm/agent-relationship?idType=VRN&refNumber=$vrn&isAnAgent=false&activeOnly=$activeOnly&regime=VATC$dateRangeParams&relationshipType=ZA01$authProfileParam"
-      case Utr(utr) => s"/etmp/RESTAdapter/rosm/agent-relationship?idType=UTR&refNumber=$utr&isAnAgent=false&activeOnly=$activeOnly&regime=TRS$dateRangeParams"
-      case Urn(urn) => s"/etmp/RESTAdapter/rosm/agent-relationship?idType=URN&refNumber=$urn&isAnAgent=false&activeOnly=$activeOnly&regime=TRS$dateRangeParams"
+      case Utr(utr) =>
+        s"/etmp/RESTAdapter/rosm/agent-relationship?idType=UTR&refNumber=$utr&isAnAgent=false&activeOnly=$activeOnly&regime=TRS$dateRangeParams"
+      case Urn(urn) =>
+        s"/etmp/RESTAdapter/rosm/agent-relationship?idType=URN&refNumber=$urn&isAnAgent=false&activeOnly=$activeOnly&regime=TRS$dateRangeParams"
       case CgtRef(ref) =>
         s"/etmp/RESTAdapter/rosm/agent-relationship?idType=ZCGT&refNumber=$ref&isAnAgent=false&activeOnly=$activeOnly&regime=CGT$dateRangeParams&relationshipType=ZA01$authProfileParam"
       case PptRef(ref) =>
@@ -829,173 +789,82 @@
     case x => throw new IllegalArgumentException(s"Tax identifier not supported $x")
   }
 
-  private def inactiveUrl(arn: Arn) =
-    s"/etmp/RESTAdapter/rosm/agent-relationship?arn=${arn.value}" +
-      s"&isAnAgent=true&activeOnly=false&regime=AGSV&dateFrom=${LocalDate.now().minusDays(30).toString}&dateTo=${LocalDate.now().toString}"
-
-  def givenNinoIsKnownFor(
-    mtdId: MtdItId,
-    nino: Nino
-  ): StubMapping = stubFor(
-    get(urlEqualTo(s"/etmp/RESTAdapter/itsa/taxpayer/business-details?mtdReference=${mtdId.value}")).willReturn(
-      aResponse().withStatus(200).withBody(s"""{"success":{"taxPayerDisplayResponse":{"nino": "${nino.value}" }}}""")
-    )
-  )
-
-  def givenNinoIsUnknownFor(mtdId: MtdItId): StubMapping = stubFor(
-    get(urlEqualTo(s"/etmp/RESTAdapter/itsa/taxpayer/business-details?mtdReference=${mtdId.value}")).willReturn(
-      aResponse()
-        .withStatus(422)
-        .withBody(s"""
+  private def inactiveUrl(arn: Arn) = s"/etmp/RESTAdapter/rosm/agent-relationship?arn=${arn.value}" +
+    s"&isAnAgent=true&activeOnly=false&regime=AGSV&dateFrom=${LocalDate.now().minusDays(30).toString}&dateTo=${LocalDate.now().toString}"
+
+  def givenNinoIsKnownFor(mtdId: MtdItId, nino: Nino): StubMapping =
+    stubFor(
+      get(urlEqualTo(s"/etmp/RESTAdapter/itsa/taxpayer/business-details?mtdReference=${mtdId.value}"))
+        .willReturn(
+          aResponse()
+            .withStatus(200)
+            .withBody(s"""{"success":{"taxPayerDisplayResponse":{"nino": "${nino.value}" }}}""")
+        )
+    )
+
+  def givenNinoIsUnknownFor(mtdId: MtdItId): StubMapping =
+    stubFor(
+      get(urlEqualTo(s"/etmp/RESTAdapter/itsa/taxpayer/business-details?mtdReference=${mtdId.value}"))
+        .willReturn(
+          aResponse()
+            .withStatus(422)
+            .withBody(s"""
                          {
-                     |"errors": {
-                     |"processingDate": "2024-07-15T09:45:17Z",
-                     |"code": "008",
-                     |"text": "ID not found"
-                     |}
-                     |}""".stripMargin)
-    )
-  )
-
-  def givenmtdIdIsInvalid(mtdId: MtdItId): StubMapping = stubFor(
-    get(urlMatching(s"/etmp/RESTAdapter/itsa/taxpayer/business-details?mtdReference=${mtdId.value}"))
-      .willReturn(aResponse().withStatus(400))
-  )
-
-  def givenMtdItIdIsKnownFor(
-    nino: Nino,
-    mtdId: MtdItId
-  ): StubMapping = stubFor(
-    get(urlEqualTo(s"/etmp/RESTAdapter/itsa/taxpayer/business-details?nino=${nino.value}")).willReturn(
-      aResponse().withStatus(200).withBody(s"""{"success":{"taxPayerDisplayResponse":{"mtdId": "${mtdId.value}" }}}""")
-    )
-  )
-
-  def givenMtdItIdIsUnKnownFor(nino: Nino): StubMapping = stubFor(
-    get(urlEqualTo(s"/etmp/RESTAdapter/itsa/taxpayer/business-details?nino=${nino.value}")).willReturn(
-      aResponse()
-        .withStatus(422)
-        .withBody(s"""
+                         |"errors": {
+                         |"processingDate": "2024-07-15T09:45:17Z",
+                         |"code": "008",
+                         |"text": "ID not found"
+                         |}
+                         |}""".stripMargin)
+        )
+    )
+
+  def givenmtdIdIsInvalid(mtdId: MtdItId): StubMapping =
+    stubFor(
+      get(urlMatching(s"/etmp/RESTAdapter/itsa/taxpayer/business-details?mtdReference=${mtdId.value}"))
+        .willReturn(aResponse().withStatus(400))
+    )
+
+  def givenMtdItIdIsKnownFor(nino: Nino, mtdId: MtdItId): StubMapping =
+    stubFor(
+      get(urlEqualTo(s"/etmp/RESTAdapter/itsa/taxpayer/business-details?nino=${nino.value}"))
+        .willReturn(
+          aResponse()
+            .withStatus(200)
+            .withBody(s"""{"success":{"taxPayerDisplayResponse":{"mtdId": "${mtdId.value}" }}}""")
+        )
+    )
+
+  def givenMtdItIdIsUnKnownFor(nino: Nino): StubMapping =
+    stubFor(
+      get(urlEqualTo(s"/etmp/RESTAdapter/itsa/taxpayer/business-details?nino=${nino.value}"))
+        .willReturn(
+          aResponse()
+            .withStatus(422)
+            .withBody(s"""
                          {
-                     |"errors": {
-                     |"processingDate": "2024-07-15T09:45:17Z",
-                     |"code": "008",
-                     |"text": "ID not found"
-                     |}
-                     |}""".stripMargin)
-    )
-  )
-
-  def givenNinoIsInvalid(nino: Nino): StubMapping = stubFor(
-    get(urlMatching(s"/etmp/RESTAdapter/itsa/taxpayer/business-details?nino=${nino.value}"))
-      .willReturn(aResponse().withStatus(400))
-  )
+                         |"errors": {
+                         |"processingDate": "2024-07-15T09:45:17Z",
+                         |"code": "008",
+                         |"text": "ID not found"
+                         |}
+                         |}""".stripMargin)
+        )
+    )
+
+  def givenNinoIsInvalid(nino: Nino): StubMapping =
+    stubFor(
+      get(urlMatching(s"/etmp/RESTAdapter/itsa/taxpayer/business-details?nino=${nino.value}"))
+        .willReturn(aResponse().withStatus(400))
+    )
 
   // idType: String, id: String, foundId: String = "XAIT0000111122"
   def givenNinoItsaBusinessDetailsExists(
-    mtdId: MtdItId,
-<<<<<<< HEAD
-    nino: Nino
-  ): StubMapping = stubFor(
-    get(urlEqualTo(s"/etmp/RESTAdapter/itsa/taxpayer/business-details?mtdReference=${mtdId.value}"))
-      .willReturn(aResponse().withBody(s"""
-                                          |{
-                                          |    "success": {
-                                          |        "taxPayerDisplayResponse": {
-                                          |            "businessData": [
-                                          |                {
-                                          |                    "tradingName": "Erling Haal",
-                                          |                    "businessAddressDetails": {
-                                          |                        "postalCode": "AA1 1AA",
-                                          |                        "countryCode": "GB"
-                                          |                    }
-                                          |                }
-                                          |            ],
-                                          |            "nino": "${nino.value}"
-                                          |        }
-                                          |    }
-                                          |}
-          """.stripMargin))
-  )
-
-  def givenMtdItsaBusinessDetailsExists(
-    nino: Nino,
-    mtdId: MtdItId
-  ): StubMapping = stubFor(
-    get(urlEqualTo(s"/etmp/RESTAdapter/itsa/taxpayer/business-details?nino=${nino.value}"))
-      .willReturn(aResponse().withBody(s"""
-                                          |{
-                                          |    "success": {
-                                          |        "taxPayerDisplayResponse": {
-                                          |            "businessData": [
-                                          |                {
-                                          |                    "tradingName": "Erling Haal",
-                                          |                    "businessAddressDetails": {
-                                          |                        "postalCode": "AA1 1AA",
-                                          |                        "countryCode": "GB"
-                                          |                    }
-                                          |                }
-                                          |            ],
-                                          |            "mtdId": "${mtdId.value}"
-                                          |        }
-                                          |    }
-                                          |}
-          """.stripMargin))
-  )
-
-  def givenMultipleItsaBusinessDetailsExists(nino: String): StubMapping = stubFor(
-    get(
-      urlEqualTo(s"/etmp/RESTAdapter/itsa/taxpayer/business-details?nino=$nino")
-    ).willReturn(aResponse().withBody(s"""
-                                         |{
-                                         |    "success": {
-                                         |        "taxPayerDisplayResponse": {
-                                         |            "businessData": [
-                                         |                {
-                                         |                    "tradingName": "Erling Haal",
-                                         |                    "businessAddressDetails": {
-                                         |                        "postalCode": "AA1 1AA",
-                                         |                        "countryCode": "GB"
-                                         |                    }
-                                         |                },
-                                         |                {
-                                         |                    "tradingName": "Bernard Silver",
-                                         |                    "businessAddressDetails": {
-                                         |                        "postalCode": "BB1 1BB",
-                                         |                        "countryCode": "PT"
-                                         |                    }
-                                         |                }
-                                         |            ]
-                                         |        }
-                                         |    }
-                                         |}
-          """.stripMargin))
-  )
-
-  def givenEmptyItsaBusinessDetailsExists(nino: String): StubMapping = stubFor(
-    get(urlEqualTo(s"/etmp/RESTAdapter/itsa/taxpayer/business-details?nino=$nino")).willReturn(aResponse().withBody(s"""
-                                                                                                                       |{
-                                                                                                                       |    "success": {
-                                                                                                                       |        "taxPayerDisplayResponse": {
-                                                                                                                       |            "businessData": []
-                                                                                                                       |        }
-                                                                                                                       |    }
-                                                                                                                       |}
-          """.stripMargin))
-  )
-
-  def givenItsaBusinessDetailsError(
-    nino: String,
-    status: Int
-  ): StubMapping = stubFor(
-    get(urlEqualTo(s"/etmp/RESTAdapter/itsa/taxpayer/business-details?nino=$nino"))
-      .willReturn(aResponse().withStatus(status))
-  )
-=======
-    nino: Nino,
-    postCode: String = "AA1 1AA",
-    countryCode: String = "GB"
-  ): StubMapping =
+                                          mtdId: MtdItId,
+                                          nino: Nino,
+                                          postCode: String = "AA1 1AA",
+                                          countryCode: String = "GB"
+                                        ): StubMapping =
     stubFor(
       get(urlEqualTo(s"/etmp/RESTAdapter/itsa/taxpayer/business-details?mtdReference=${mtdId.value}"))
         .willReturn(
@@ -1022,11 +891,11 @@
     )
 
   def givenMtdItsaBusinessDetailsExists(
-    nino: Nino,
-    mtdId: MtdItId,
-    postCode: String = "AA1 1AA",
-    countryCode: String = "GB"
-  ): StubMapping =
+                                         nino: Nino,
+                                         mtdId: MtdItId,
+                                         postCode: String = "AA1 1AA",
+                                         countryCode: String = "GB"
+                                       ): StubMapping =
     stubFor(
       get(urlEqualTo(s"/etmp/RESTAdapter/itsa/taxpayer/business-details?nino=${nino.value}"))
         .willReturn(
@@ -1106,6 +975,5 @@
       get(urlEqualTo(s"/etmp/RESTAdapter/itsa/taxpayer/business-details?nino=$nino"))
         .willReturn(aResponse().withStatus(status))
     )
->>>>>>> 218186bf
 
 }