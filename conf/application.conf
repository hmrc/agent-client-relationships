# Copyright 2023 HM Revenue & Customs
#
# Licensed under the Apache License, Version 2.0 (the "License");
# you may not use this file except in compliance with the License.
# You may obtain a copy of the License at
#
#     http://www.apache.org/licenses/LICENSE-2.0
#
# Unless required by applicable law or agreed to in writing, software
# distributed under the License is distributed on an "AS IS" BASIS,
# WITHOUT WARRANTIES OR CONDITIONS OF ANY KIND, either express or implied.
# See the License for the specific language governing permissions and
# limitations under the License.

# This is the main configuration file for the application.
# ~~~~~

appName=agent-client-relationships

include "backend.conf"

# Provides MongoDb connector
play.modules.enabled += "uk.gov.hmrc.mongo.play.PlayMongoModule"
play.modules.enabled += "uk.gov.hmrc.agentclientrelationships.config.Module"

play.modules.enabled += "uk.gov.hmrc.play.bootstrap.HttpClientModule"
play.modules.enabled += "uk.gov.hmrc.play.bootstrap.HttpClientV2Module"

play.modules.enabled += "uk.gov.hmrc.play.bootstrap.AuthModule"

play.modules.enabled += "uk.gov.hmrc.agentclientrelationships.module.RecoverySchedulerModule"

# Json error handler
play.http.errorHandler = "uk.gov.hmrc.play.bootstrap.backend.http.JsonErrorHandler"

play.http.router = prod.Routes

# Session Timeout
# ~~~~
# The default session timeout for the app is 15 minutes (900seconds).
# Updating this is the responsibility of the app - it must issue a new cookie with each request or the session will
# timeout 15 minutes after login (regardless of user activity).
# session.maxAge=900

# Session configuration
# ~~~~~
application.session.httpOnly=false

application.session.secure=false

# The application languages
# ~~~~~
application.langs="en"

#Required for object based play2.5 applications


# Controller
# ~~~~~
# By default all controllers will have authorisation, logging and 
# auditing (transaction monitoring) enabled.
# The below controllers are the default exceptions to this rule. 

# Evolutions
# ~~~~~
# You can disable evolutions if needed
# evolutionplugin=disabled

# Metrics plugin settings - graphite reporting is configured on a per env basis
metrics {
    enabled = true
}


# Microservice specific config

auditing {
    enabled=true
}

microservice {
    services {
        internal-auth {
          protocol = http
          host = localhost
          port = 8470
        }
        auth {
          host=localhost
          port=8500
        }

        enrolment-store-proxy {
          host = localhost
          port = 7775
        }

        users-groups-search {
          host = localhost
          port = 9984
        }

        tax-enrolments {
          host = localhost
          port = 9995
        }

        agent-permissions {
          host = localhost
          port = 9447
        }

        des {
          host = localhost
          port = 9904
          environment = test
          authorization-token = secret
        }

        if {
          host = localhost
          port = 9904
          environment = test
          authorization-token = secret
          authorization-api1171-token = secret
          authorization-api1495-token = secret
          authorization-api1712-token = secret
          authorization-api2143-token = secret
        }

        eis {
          host = localhost
          port = 9904
          environment = test
          authorization-token = secret
        }

        agent-mapping {
          host = localhost
          port = 9439
        }

        agent-client-authorisation {
          host = localhost
          port = 9432
        }

        agent-user-client-details {
          host = localhost
          port = 9449
        }

        agent-assurance {
          host = localhost
          port = 9565
        }

        citizen-details {
          host = localhost
          port = 9337
        }
        platform-analytics {
          host = localhost
          port = 9982
        }
<<<<<<< HEAD
        email {
          host = localhost
          port = 8300
=======
        agent-fi-relationship {
          host = localhost
          port = 9427
>>>>>>> 5ef7f7f7
        }
    }
}

mongodb {
  uri = "mongodb://localhost:27017/agent-client-relationships"

  failoverStrategy {
    initialDelayMsecs = 100
    retries = 10
    delay {
      factor = 1.25
      function = fibonacci
    }
  }

  invitations.expireAfterDays = 30
}

inactive-relationships.show-last-days = 30 #days
inactive-relationships-client.record-start-date = "2015-01-01"

features {
  copy-relationship {
    mtd-it = true
    mtd-vat = false # turned off for 16th March 2024
  }

  recovery-enable = true
}

mongo-async-driver {
  akka {
    log-dead-letters = 0
    log-dead-letters-during-shutdown = off
    loglevel = "WARNING"
  }
}

agent-termination {
  username = username
  password = password
}

old.auth.stride.role = "maintain%20agent%20relationships"
new.auth.stride.role = "maintain_agent_relationships"
termination.stride.role = "caat"

bootstrap.http.headersAllowlist = ["X-Client-ID"]
recovery-interval = 60
recovery-timeout = 604800 # 7 days in seconds

agent.cache.expires = 1 hour
agent.cache.enabled = true

agent.trackPage.cache.expires = 15 minutes
agent.trackPage.cache.enabled = false

alt-itsa.enabled = true

internal-auth.token = "agent-client-relationships"
internal-auth-token-enabled-on-start = true

internalServiceHostPatterns = ["^.*\\.service$","^.*\\.mdtp$","^localhost$"]

invitation.expiryDuration = 21 days #Must be < invitations.expireAfterDays that is Ttl

google-analytics {
  token = "token"
  batchSize = 20
  clientTypeIndex = 7
  invitationIdIndex = 8
  originIndex = 9
  altItsaIndex = 11
}
<|MERGE_RESOLUTION|>--- conflicted
+++ resolved
@@ -163,15 +163,15 @@
           host = localhost
           port = 9982
         }
-<<<<<<< HEAD
+        
         email {
           host = localhost
           port = 8300
-=======
+        }
+        
         agent-fi-relationship {
           host = localhost
           port = 9427
->>>>>>> 5ef7f7f7
         }
     }
 }
