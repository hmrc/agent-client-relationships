--- conflicted
+++ resolved
@@ -35,11 +35,6 @@
 # stride endpoints
 GET           /relationships/service/:service/client/:clientIdType/:clientId @uk.gov.hmrc.agentclientrelationships.controllers.RelationshipsController.getRelationships(service: String, clientIdType: String, clientId: String)
 
-<<<<<<< HEAD
-# trasitional
-PUT           /transitional/change-invitation-status/arn/:arn/service/:service/client/:clientId      @uk.gov.hmrc.agentclientrelationships.controllers.transitional.ChangeInvitationStatusController.changeInvitationStatus(arn: uk.gov.hmrc.agentmtdidentifiers.model.Arn, service: String, clientId: String)
-
-=======
 
 # Transitional Routes
 # --------------------------------
@@ -47,4 +42,4 @@
 GET          /lookup-invitations                                            @uk.gov.hmrc.agentclientrelationships.controllers.LookupInvitationsController.lookupInvitations(arn: Option[uk.gov.hmrc.agentmtdidentifiers.model.Arn] ?= None, services: Seq[String] ?= Nil, clientIds: Seq[String] ?= Nil, status: Option[uk.gov.hmrc.agentclientrelationships.model.InvitationStatus] ?= None)
 GET          /lookup-invitation/:invitationId                               @uk.gov.hmrc.agentclientrelationships.controllers.LookupInvitationsController.lookupInvitation(invitationId: String)
 POST         /migrate/agent-reference-record                                @uk.gov.hmrc.agentclientrelationships.controllers.InvitationLinkController.migrateRecord
->>>>>>> 94601e93
+PUT           /transitional/change-invitation-status/arn/:arn/service/:service/client/:clientId      @uk.gov.hmrc.agentclientrelationships.controllers.transitional.ChangeInvitationStatusController.changeInvitationStatus(arn: uk.gov.hmrc.agentmtdidentifiers.model.Arn, service: String, clientId: String)