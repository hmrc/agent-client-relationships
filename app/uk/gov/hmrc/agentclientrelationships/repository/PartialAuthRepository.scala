/*
 * Copyright 2024 HM Revenue & Customs
 *
 * Licensed under the Apache License, Version 2.0 (the "License");
 * you may not use this file except in compliance with the License.
 * You may obtain a copy of the License at
 *
 *     http://www.apache.org/licenses/LICENSE-2.0
 *
 * Unless required by applicable law or agreed to in writing, software
 * distributed under the License is distributed on an "AS IS" BASIS,
 * WITHOUT WARRANTIES OR CONDITIONS OF ANY KIND, either express or implied.
 * See the License for the specific language governing permissions and
 * limitations under the License.
 */

package uk.gov.hmrc.agentclientrelationships.repository

import org.mongodb.scala.model.Filters.{and, equal}
import org.mongodb.scala.model.{IndexModel, IndexOptions, Indexes}
import play.api.Logging
<<<<<<< HEAD
import uk.gov.hmrc.agentclientrelationships.model.PartialAuthInvitation
import uk.gov.hmrc.agentmtdidentifiers.model.{Arn, Service}
=======
import uk.gov.hmrc.agentclientrelationships.model.PartialAuthRelationship
import uk.gov.hmrc.agentmtdidentifiers.model.Arn
import uk.gov.hmrc.agentmtdidentifiers.model.Service.{HMRCMTDIT, HMRCMTDITSUPP}
>>>>>>> 522a392a
import uk.gov.hmrc.domain.Nino
import uk.gov.hmrc.mongo.MongoComponent
import uk.gov.hmrc.mongo.play.json.PlayMongoRepository

import java.time.Instant
import javax.inject.{Inject, Singleton}
import scala.concurrent.{ExecutionContext, Future}

@Singleton
class PartialAuthRepository @Inject() (mongoComponent: MongoComponent)(implicit ec: ExecutionContext)
<<<<<<< HEAD
    extends PlayMongoRepository[PartialAuthInvitation](
      mongoComponent = mongoComponent,
      collectionName = "partial-auth",
      domainFormat = PartialAuthInvitation.format,
=======
    extends PlayMongoRepository[PartialAuthRelationship](
      mongoComponent = mongoComponent,
      collectionName = "partial-auth",
      domainFormat = PartialAuthRelationship.format,
>>>>>>> 522a392a
      indexes = Seq(
        IndexModel(Indexes.ascending("service", "nino", "arn"), IndexOptions().name("clientQueryIndex").unique(true))
      ),
      replaceIndexes = true
    )
    with Logging {

  override lazy val requiresTtlIndex: Boolean = false

  def create(
    created: Instant,
    arn: Arn,
<<<<<<< HEAD
    service: Service,
    nino: Nino
  ): Future[PartialAuthInvitation] = {
    val partialAuth = PartialAuthInvitation(created, arn.value, service.id, nino.value)
    collection.insertOne(partialAuth).toFuture().map(_ => partialAuth)
  }

  def find(service: Service, nino: Nino, arn: Arn): Future[Option[PartialAuthInvitation]] =
    collection
      .find(
        and(
          equal("service", service.id),
          equal("nino", nino),
=======
    service: String,
    nino: Nino
  ): Future[Unit] = {
    require(List(HMRCMTDIT, HMRCMTDITSUPP).contains(service))
    val partialAuth = PartialAuthRelationship(created, arn.value, service, nino.value)
    collection.insertOne(partialAuth).toFuture().map(_ => ())
  }

  def find(serviceId: String, nino: Nino, arn: Arn): Future[Option[PartialAuthRelationship]] =
    collection
      .find(
        and(
          equal("service", serviceId),
          equal("nino", nino.value),
>>>>>>> 522a392a
          equal("arn", arn.value)
        )
      )
      .headOption()

  def deletePartialAuth(service: Service, nino: Nino, arn: Arn): Future[Boolean] =
    collection
      .deleteOne(
        and(
          equal("arn", arn.value),
          equal("service", service.id),
          equal("clientId", nino.value)
        )
      )
      .toFuture()
      .map(_.wasAcknowledged())
}<|MERGE_RESOLUTION|>--- conflicted
+++ resolved
@@ -19,14 +19,9 @@
 import org.mongodb.scala.model.Filters.{and, equal}
 import org.mongodb.scala.model.{IndexModel, IndexOptions, Indexes}
 import play.api.Logging
-<<<<<<< HEAD
-import uk.gov.hmrc.agentclientrelationships.model.PartialAuthInvitation
-import uk.gov.hmrc.agentmtdidentifiers.model.{Arn, Service}
-=======
 import uk.gov.hmrc.agentclientrelationships.model.PartialAuthRelationship
 import uk.gov.hmrc.agentmtdidentifiers.model.Arn
 import uk.gov.hmrc.agentmtdidentifiers.model.Service.{HMRCMTDIT, HMRCMTDITSUPP}
->>>>>>> 522a392a
 import uk.gov.hmrc.domain.Nino
 import uk.gov.hmrc.mongo.MongoComponent
 import uk.gov.hmrc.mongo.play.json.PlayMongoRepository
@@ -37,17 +32,10 @@
 
 @Singleton
 class PartialAuthRepository @Inject() (mongoComponent: MongoComponent)(implicit ec: ExecutionContext)
-<<<<<<< HEAD
-    extends PlayMongoRepository[PartialAuthInvitation](
-      mongoComponent = mongoComponent,
-      collectionName = "partial-auth",
-      domainFormat = PartialAuthInvitation.format,
-=======
     extends PlayMongoRepository[PartialAuthRelationship](
       mongoComponent = mongoComponent,
       collectionName = "partial-auth",
       domainFormat = PartialAuthRelationship.format,
->>>>>>> 522a392a
       indexes = Seq(
         IndexModel(Indexes.ascending("service", "nino", "arn"), IndexOptions().name("clientQueryIndex").unique(true))
       ),
@@ -60,21 +48,6 @@
   def create(
     created: Instant,
     arn: Arn,
-<<<<<<< HEAD
-    service: Service,
-    nino: Nino
-  ): Future[PartialAuthInvitation] = {
-    val partialAuth = PartialAuthInvitation(created, arn.value, service.id, nino.value)
-    collection.insertOne(partialAuth).toFuture().map(_ => partialAuth)
-  }
-
-  def find(service: Service, nino: Nino, arn: Arn): Future[Option[PartialAuthInvitation]] =
-    collection
-      .find(
-        and(
-          equal("service", service.id),
-          equal("nino", nino),
-=======
     service: String,
     nino: Nino
   ): Future[Unit] = {
@@ -89,7 +62,6 @@
         and(
           equal("service", serviceId),
           equal("nino", nino.value),
->>>>>>> 522a392a
           equal("arn", arn.value)
         )
       )
