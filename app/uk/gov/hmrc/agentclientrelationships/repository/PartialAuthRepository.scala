--- conflicted
+++ resolved
@@ -42,11 +42,7 @@
         IndexModel(
           Indexes.ascending("service", "nino", "arn"),
           IndexOptions()
-<<<<<<< HEAD
             .partialFilterExpression(BsonDocument("active" -> "true"))
-=======
-            .partialFilterExpression(BsonDocument("active" -> true))
->>>>>>> ef58682d
             .unique(true)
             .name("activeRelationshipsIndex")
         ),
@@ -107,28 +103,9 @@
       .headOption()
 
   def deauthorise(serviceId: String, nino: Nino, arn: Arn, updated: Instant): Future[Boolean] =
-<<<<<<< HEAD
     collection
       .updateOne(
         and(
-          equal("service", serviceId),
-          equal("nino", nino.value),
-          equal("arn", arn.value)
-        ),
-        combine(set("active", false), set("lastUpdated", updated))
-      )
-      .toFuture()
-      .map(_.wasAcknowledged())
-
-  // for example when a partialAuth becomes a MTD relationship we want to delete the partialAuth
-  def deleteActivePartialAuth(serviceId: String, nino: Nino, arn: Arn): Future[Boolean] =
-=======
->>>>>>> ef58682d
-    collection
-      .updateOne(
-        and(
-<<<<<<< HEAD
-=======
           equal("service", serviceId),
           equal("nino", nino.value),
           equal("arn", arn.value),
@@ -144,7 +121,6 @@
     collection
       .deleteOne(
         and(
->>>>>>> ef58682d
           equal("service", serviceId),
           equal("nino", nino.value),
           equal("arn", arn.value),
