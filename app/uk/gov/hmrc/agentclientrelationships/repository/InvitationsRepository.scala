--- conflicted
+++ resolved
@@ -1,5 +1,5 @@
 /*
- * Copyright 2024 HM Revenue & Customs
+ * Copyright 2025 HM Revenue & Customs
  *
  * Licensed under the Apache License, Version 2.0 (the "License");
  * you may not use this file except in compliance with the License.
@@ -160,7 +160,6 @@
   def cancelByIdForAgent(
     arn: String,
     invitationId: String
-<<<<<<< HEAD
   ): Future[CancelInvitationResponse] = {
     val filterById = equal(invitationIdKey, invitationId)
 
@@ -184,20 +183,6 @@
           .toFuture()
           .map(_ => Success)
     }
-=======
-  ): Future[Unit] = Mdc.preservingMdc {
-    collection
-      .updateOne(
-        and(
-          equal(arnKey, arn),
-          equal(invitationIdKey, invitationId),
-          equal("status", Codecs.toBson[InvitationStatus](Pending))
-        ),
-        combine(set("status", Codecs.toBson[InvitationStatus](Cancelled)), set("lastUpdated", Instant.now()))
-      )
-      .toFuture()
-      .map(_ => ())
->>>>>>> 1418d87b
   }
 
   def findOneById(invitationId: String): Future[Option[Invitation]] = Mdc.preservingMdc {
