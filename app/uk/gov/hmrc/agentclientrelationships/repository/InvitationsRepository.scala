--- conflicted
+++ resolved
@@ -268,7 +268,17 @@
       )
       .toFutureOption()
 
-<<<<<<< HEAD
+  def findAllPendingForClient(clientId: String, services: Seq[String]): Future[Seq[Invitation]] =
+    collection
+      .find(
+        and(
+          equal(suppliedClientIdKey, clientId),
+          equal(statusKey, Codecs.toBson[InvitationStatus](Pending)),
+          in(serviceKey, services: _*)
+        )
+      )
+      .toFuture()
+
   def updatePartialAuthToDeAuthorisedStatus(
     arn: Arn,
     service: String,
@@ -291,18 +301,6 @@
         FindOneAndUpdateOptions().returnDocument(ReturnDocument.AFTER)
       )
       .toFutureOption()
-=======
-  def findAllPendingForClient(clientId: String, services: Seq[String]): Future[Seq[Invitation]] =
-    collection
-      .find(
-        and(
-          equal(suppliedClientIdKey, clientId),
-          equal(statusKey, Codecs.toBson[InvitationStatus](Pending)),
-          in(serviceKey, services: _*)
-        )
-      )
-      .toFuture()
->>>>>>> 448ea19d
 
 }
 
