/*
 * Copyright 2024 HM Revenue & Customs
 *
 * Licensed under the Apache License, Version 2.0 (the "License");
 * you may not use this file except in compliance with the License.
 * You may obtain a copy of the License at
 *
 *     http://www.apache.org/licenses/LICENSE-2.0
 *
 * Unless required by applicable law or agreed to in writing, software
 * distributed under the License is distributed on an "AS IS" BASIS,
 * WITHOUT WARRANTIES OR CONDITIONS OF ANY KIND, either express or implied.
 * See the License for the specific language governing permissions and
 * limitations under the License.
 */

package uk.gov.hmrc.agentclientrelationships.model.clientDetails.pillar2

import play.api.libs.json.{Reads, __}

case class Pillar2Record(organisationName: String, registrationDate: String, countryCode: String, inactive: Boolean)

object Pillar2Record {
  implicit val reads: Reads[Pillar2Record] = for {
<<<<<<< HEAD
    orgName     <- (JsPath \ "upeDetails" \ "organisationName").read[String]
    regDate     <- (JsPath \ "upeDetails" \ "registrationDate").read[String]
    countryCode <- (JsPath \ "upeCorrespAddressDetails" \ "countryCode").read[String]
    inactive    <- (JsPath \ "accountStatus" \ "inactive").readNullable[Boolean].map(_.getOrElse(false))
=======
    orgName     <- (__ \ "success" \ "upeDetails" \ "organisationName").read[String]
    regDate     <- (__ \ "success" \ "upeDetails" \ "registrationDate").read[String]
    countryCode <- (__ \ "success" \ "upeCorrespAddressDetails" \ "countryCode").read[String]
    inactive    <- (__ \ "success" \ "accountStatus" \ "inactive").readNullable[Boolean].map(_.getOrElse(false))
>>>>>>> af68d09e
  } yield Pillar2Record(orgName, regDate, countryCode, inactive)
}<|MERGE_RESOLUTION|>--- conflicted
+++ resolved
@@ -22,16 +22,9 @@
 
 object Pillar2Record {
   implicit val reads: Reads[Pillar2Record] = for {
-<<<<<<< HEAD
-    orgName     <- (JsPath \ "upeDetails" \ "organisationName").read[String]
-    regDate     <- (JsPath \ "upeDetails" \ "registrationDate").read[String]
-    countryCode <- (JsPath \ "upeCorrespAddressDetails" \ "countryCode").read[String]
-    inactive    <- (JsPath \ "accountStatus" \ "inactive").readNullable[Boolean].map(_.getOrElse(false))
-=======
     orgName     <- (__ \ "success" \ "upeDetails" \ "organisationName").read[String]
     regDate     <- (__ \ "success" \ "upeDetails" \ "registrationDate").read[String]
     countryCode <- (__ \ "success" \ "upeCorrespAddressDetails" \ "countryCode").read[String]
     inactive    <- (__ \ "success" \ "accountStatus" \ "inactive").readNullable[Boolean].map(_.getOrElse(false))
->>>>>>> af68d09e
   } yield Pillar2Record(orgName, regDate, countryCode, inactive)
 }