/*
 * Copyright 2018 HM Revenue & Customs
 *
 * Licensed under the Apache License, Version 2.0 (the "License");
 * you may not use this file except in compliance with the License.
 * You may obtain a copy of the License at
 *
 *     http://www.apache.org/licenses/LICENSE-2.0
 *
 * Unless required by applicable law or agreed to in writing, software
 * distributed under the License is distributed on an "AS IS" BASIS,
 * WITHOUT WARRANTIES OR CONDITIONS OF ANY KIND, either express or implied.
 * See the License for the specific language governing permissions and
 * limitations under the License.
 */

package uk.gov.hmrc.agentclientrelationships.audit

import java.util.concurrent.ConcurrentHashMap
import javax.inject.Inject

import com.google.inject.Singleton
import play.api.mvc.Request
import uk.gov.hmrc.agentclientrelationships.audit.AgentClientRelationshipEvent.AgentClientRelationshipEvent
import uk.gov.hmrc.domain.TaxIdentifier
import uk.gov.hmrc.play.audit.AuditExtensions.auditHeaderCarrier
import uk.gov.hmrc.play.audit.http.connector.AuditConnector
import uk.gov.hmrc.play.audit.model.DataEvent
import uk.gov.hmrc.play.http.logging.MdcLoggingExecutionContext._

import scala.collection.JavaConversions
import scala.concurrent.Future
import scala.util.Try
import uk.gov.hmrc.http.HeaderCarrier

object AgentClientRelationshipEvent extends Enumeration {
  val CreateRelationship, CheckCESA, CheckES, ClientRemovedAgentServiceAuthorisation = Value
  type AgentClientRelationshipEvent = Value
}

class AuditData {

  private val details = new ConcurrentHashMap[String, Any]

  def set(key: String, value: Any): Unit =
    details.put(key, value)

  def getDetails: Map[String, Any] =
    JavaConversions.mapAsScalaMap(details).toMap

}

@Singleton
class AuditService @Inject()(val auditConnector: AuditConnector) {

  private def collectDetails(data: Map[String, Any], fields: Seq[String]): Seq[(String, Any)] = fields.map { f =>
    (f, data.getOrElse(f, ""))
  }

  val createRelationshipDetailsFields = Seq(
    "agentCode",
    "credId",
    "arn",
    "saAgentRef",
    "service",
    "clientId",
    "clientIdType",
    "CESARelationship",
    "etmpRelationshipCreated",
    "enrolmentDelegated",
    "nino",
    "AgentDBRecord",
    "Journey"
  )

  val createRelationshipDetailsFieldsForMtdVat = Seq(
    "agentCode",
    "credId",
    "arn",
    "service",
    "vrn",
    "oldAgentCodes",
    "ESRelationship",
    "etmpRelationshipCreated",
    "enrolmentDelegated",
    "AgentDBRecord",
    "Journey")

  val CheckCESADetailsFields = Seq("agentCode", "credId", "arn", "saAgentRef", "CESARelationship", "nino")

  val CheckESDetailsFields = Seq("agentCode", "credId", "oldAgentCodes", "vrn", "arn", "ESRelationship")

<<<<<<< HEAD
  val deleteRelationshipDetailsFields = Seq(
    "agentReferenceNumber",
    "clientId",
    "clientIdType",
    "service",
    "currentUserAffinityGroup",
    "currentUserGGUserId")
=======
  val deleteRelationshipDetailsFields =
    Seq("arn", "clientId", "clientIdType", "service", "currentUserAffinityGroup", "currentUserGGUserId")
>>>>>>> f5bd4df1

  def sendCreateRelationshipAuditEvent(implicit hc: HeaderCarrier, request: Request[Any], auditData: AuditData): Unit =
    auditEvent(
      AgentClientRelationshipEvent.CreateRelationship,
      "create-relationship",
      collectDetails(auditData.getDetails, createRelationshipDetailsFields))

  def sendCreateRelationshipAuditEventForMtdVat(
    implicit hc: HeaderCarrier,
    request: Request[Any],
    auditData: AuditData): Unit =
    auditEvent(
      AgentClientRelationshipEvent.CreateRelationship,
      "create-relationship",
      collectDetails(auditData.getDetails, createRelationshipDetailsFieldsForMtdVat))

  def sendCheckCESAAuditEvent(implicit hc: HeaderCarrier, request: Request[Any], auditData: AuditData): Unit =
    auditEvent(
      AgentClientRelationshipEvent.CheckCESA,
      "check-cesa",
      collectDetails(auditData.getDetails, CheckCESADetailsFields))

  def sendCheckESAuditEvent(implicit hc: HeaderCarrier, request: Request[Any], auditData: AuditData): Unit =
    auditEvent(
      AgentClientRelationshipEvent.CheckES,
      "check-es",
      collectDetails(auditData.getDetails, CheckESDetailsFields))

<<<<<<< HEAD
  def sendDeleteRelationshipAuditEvent(implicit hc: HeaderCarrier, request: Request[Any], auditData: AuditData): Unit = {
    auditEvent(AgentClientRelationshipEvent.ClientRemovedAgentServiceAuthorisation, "client removed agent:service authorisation",
=======
  def sendDeleteRelationshipAuditEvent(implicit hc: HeaderCarrier, request: Request[Any], auditData: AuditData): Unit =
    auditEvent(
      AgentClientRelationshipEvent.DeleteRelationship,
      "delete-relationship",
>>>>>>> f5bd4df1
      collectDetails(auditData.getDetails, deleteRelationshipDetailsFields))

  private[audit] def auditEvent(
    event: AgentClientRelationshipEvent,
    transactionName: String,
    details: Seq[(String, Any)] = Seq.empty)(implicit hc: HeaderCarrier, request: Request[Any]): Future[Unit] =
    send(createEvent(event, transactionName, details: _*))

  private def createEvent(event: AgentClientRelationshipEvent, transactionName: String, details: (String, Any)*)(
    implicit hc: HeaderCarrier,
    request: Request[Any]): DataEvent = {

    def toString(x: Any): String = x match {
      case t: TaxIdentifier => t.value
      case _                => x.toString
    }

    val detail = hc.toAuditDetails(details.map(pair => pair._1 -> toString(pair._2)): _*)
    val tags = hc.toAuditTags(transactionName, request.path)
    DataEvent(auditSource = "agent-client-relationships", auditType = event.toString, tags = tags, detail = detail)
  }

  private def send(events: DataEvent*)(implicit hc: HeaderCarrier): Future[Unit] =
    Future {
      events.foreach { event =>
        Try(auditConnector.sendEvent(event))
      }
    }

}<|MERGE_RESOLUTION|>--- conflicted
+++ resolved
@@ -90,18 +90,14 @@
 
   val CheckESDetailsFields = Seq("agentCode", "credId", "oldAgentCodes", "vrn", "arn", "ESRelationship")
 
-<<<<<<< HEAD
-  val deleteRelationshipDetailsFields = Seq(
-    "agentReferenceNumber",
-    "clientId",
-    "clientIdType",
-    "service",
-    "currentUserAffinityGroup",
-    "currentUserGGUserId")
-=======
   val deleteRelationshipDetailsFields =
-    Seq("arn", "clientId", "clientIdType", "service", "currentUserAffinityGroup", "currentUserGGUserId")
->>>>>>> f5bd4df1
+    Seq(
+      "agentReferenceNumber",
+      "clientId",
+      "clientIdType",
+      "service",
+      "currentUserAffinityGroup",
+      "currentUserGGUserId")
 
   def sendCreateRelationshipAuditEvent(implicit hc: HeaderCarrier, request: Request[Any], auditData: AuditData): Unit =
     auditEvent(
@@ -130,16 +126,12 @@
       "check-es",
       collectDetails(auditData.getDetails, CheckESDetailsFields))
 
-<<<<<<< HEAD
-  def sendDeleteRelationshipAuditEvent(implicit hc: HeaderCarrier, request: Request[Any], auditData: AuditData): Unit = {
-    auditEvent(AgentClientRelationshipEvent.ClientRemovedAgentServiceAuthorisation, "client removed agent:service authorisation",
-=======
   def sendDeleteRelationshipAuditEvent(implicit hc: HeaderCarrier, request: Request[Any], auditData: AuditData): Unit =
     auditEvent(
-      AgentClientRelationshipEvent.DeleteRelationship,
-      "delete-relationship",
->>>>>>> f5bd4df1
-      collectDetails(auditData.getDetails, deleteRelationshipDetailsFields))
+      AgentClientRelationshipEvent.ClientRemovedAgentServiceAuthorisation,
+      "client removed agent:service authorisation",
+      collectDetails(auditData.getDetails, deleteRelationshipDetailsFields)
+    )
 
   private[audit] def auditEvent(
     event: AgentClientRelationshipEvent,
