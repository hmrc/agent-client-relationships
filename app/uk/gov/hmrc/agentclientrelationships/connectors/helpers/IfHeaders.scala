--- conflicted
+++ resolved
@@ -30,11 +30,7 @@
   private val Environment = "Environment"
   private val CorrelationId = "CorrelationId"
 
-<<<<<<< HEAD
-  def makeHeaders(authToken: String): Seq[(String, String)] = Seq(
-=======
   def makeHeaders(authToken: String)(implicit requestHeader: RequestHeader): Seq[(String, String)] = Seq(
->>>>>>> 1418d87b
     Environment -> appConfig.ifEnvironment,
     CorrelationId -> randomUuidGenerator.makeCorrelationId(),
     HeaderNames.AUTHORIZATION -> s"Bearer $authToken"
