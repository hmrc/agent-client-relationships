/*
 * Copyright 2025 HM Revenue & Customs
 *
 * Licensed under the Apache License, Version 2.0 (the "License");
 * you may not use this file except in compliance with the License.
 * You may obtain a copy of the License at
 *
 *     http://www.apache.org/licenses/LICENSE-2.0
 *
 * Unless required by applicable law or agreed to in writing, software
 * distributed under the License is distributed on an "AS IS" BASIS,
 * WITHOUT WARRANTIES OR CONDITIONS OF ANY KIND, either express or implied.
 * See the License for the specific language governing permissions and
 * limitations under the License.
 */

package uk.gov.hmrc.agentclientrelationships.connectors

import play.api.http.Status.NOT_FOUND
import play.api.http.Status.OK
import play.api.mvc.RequestHeader
import uk.gov.hmrc.agentclientrelationships.config.AppConfig
import uk.gov.hmrc.agentclientrelationships.connectors.helpers.CorrelationIdGenerator
import uk.gov.hmrc.agentclientrelationships.connectors.helpers.IfHeaders
import uk.gov.hmrc.agentclientrelationships.model.clientDetails.ClientDetailsFailureResponse
import uk.gov.hmrc.agentclientrelationships.model.clientDetails.ClientDetailsNotFound
import uk.gov.hmrc.agentclientrelationships.model.clientDetails.ErrorRetrievingClientDetails
import uk.gov.hmrc.agentclientrelationships.model.clientDetails.itsa.ItsaBusinessDetails
import uk.gov.hmrc.agentclientrelationships.util.HttpApiMonitor
import uk.gov.hmrc.agentclientrelationships.util.RequestAwareLogging
import uk.gov.hmrc.agentclientrelationships.util.RequestSupport._
import uk.gov.hmrc.agentmtdidentifiers.model._
import uk.gov.hmrc.domain.Nino
import uk.gov.hmrc.http.HttpReads.Implicits._
import uk.gov.hmrc.http.HttpResponse
import uk.gov.hmrc.http.StringContextOps
import uk.gov.hmrc.http.client.HttpClientV2
import uk.gov.hmrc.play.bootstrap.metrics.Metrics

import java.net.URL
import javax.inject.Inject
import javax.inject.Singleton
import scala.concurrent.ExecutionContext
import scala.concurrent.Future
import scala.util.Failure
import scala.util.Success
import scala.util.Try

@Singleton
class IfConnector @Inject() (
  httpClient: HttpClientV2,
  appConfig: AppConfig,
  ifHeaders: IfHeaders
)(implicit
  val metrics: Metrics,
  val ec: ExecutionContext
)
extends HttpApiMonitor
with RequestAwareLogging {

  private val ifBaseUrl = appConfig.ifPlatformBaseUrl

  private val ifAPI1171Token = appConfig.ifAPI1171Token

  /*
API#1171 Get Business Details (for ITSA customers)
https://confluence.tools.tax.service.gov.uk/display/AG/API+1171+%28API+5%29+-+Get+Business+Details
   * */
  def getNinoFor(mtdId: MtdItId)(implicit request: RequestHeader): Future[Option[Nino]] = {
    val url = url"$ifBaseUrl/registration/business-details/mtdId/${mtdId.value}"

    getWithIFHeaders(
      "GetBusinessDetailsByMtdId",
      url,
      ifAPI1171Token
    ).map { result =>
      result.status match {
        case OK => Option((result.json \ "taxPayerDisplayResponse" \ "nino").as[Nino])
        case NOT_FOUND => None
        case other =>
          logger.error(s"Error API#1171 GetBusinessDetailsByMtdIId. $other, ${result.body}")
          None
      }
    }
  }

  /*
    API#1171 Get Business Details (for ITSA customers)
    https://confluence.tools.tax.service.gov.uk/display/AG/API+1171+%28API+5%29+-+Get+Business+Details
   * */
  def getMtdIdFor(nino: Nino)(implicit request: RequestHeader): Future[Option[MtdItId]] = {
    val url = url"$ifBaseUrl/registration/business-details/nino/${nino.value}"

    getWithIFHeaders(
      "GetBusinessDetailsByNino",
      url,
      ifAPI1171Token
    ).map { result =>
      result.status match {
        case OK => Option((result.json \ "taxPayerDisplayResponse" \ "mtdId").as[MtdItId])
        case NOT_FOUND => None
        case other =>
          logger.error(s"Error API#1171 GetBusinessDetailsByNino. $other, ${result.body}")
          None
      }
    }
  }

  // API#1171 Get Business Details
  def getItsaBusinessDetails(nino: String)(implicit
    request: RequestHeader,
    ec: ExecutionContext
  ): Future[Either[ClientDetailsFailureResponse, ItsaBusinessDetails]] = {

    val url = url"$ifBaseUrl/registration/business-details/nino/$nino"

    getWithIFHeaders(
      "ConsumedAPI-IF-GetBusinessDetails-GET",
      url,
      ifAPI1171Token
    ).map { result =>
      result.status match {
        case OK =>
          val optionalData = Try(result.json \ "taxPayerDisplayResponse" \ "businessData").map(_(0))
          optionalData match {
            case Success(businessData) => Right(businessData.as[ItsaBusinessDetails])
            case Failure(_) =>
              logger.warn("Unable to retrieve relevant details as the businessData array was empty")
              Left(ClientDetailsNotFound)
          }
        case NOT_FOUND => Left(ClientDetailsNotFound)
        case status =>
          logger.warn(s"Unexpected error during 'getItsaBusinessDetails', statusCode=$status")
          Left(ErrorRetrievingClientDetails(status, "Unexpected error during 'getItsaBusinessDetails'"))
      }
    }
  }

<<<<<<< HEAD
  private val Environment = "Environment"
  private val CorrelationId = "CorrelationId"

=======
>>>>>>> 1418d87b
  private[connectors] def getWithIFHeaders(
    apiName: String,
    url: URL,
    authToken: String
  )(implicit
    request: RequestHeader
  ): Future[HttpResponse] =
    monitor(s"ConsumedAPI-IF-$apiName-GET") {
      httpClient.get(url).setHeader(ifHeaders.makeHeaders(authToken): _*).execute[HttpResponse]
    }

}<|MERGE_RESOLUTION|>--- conflicted
+++ resolved
@@ -136,12 +136,6 @@
     }
   }
 
-<<<<<<< HEAD
-  private val Environment = "Environment"
-  private val CorrelationId = "CorrelationId"
-
-=======
->>>>>>> 1418d87b
   private[connectors] def getWithIFHeaders(
     apiName: String,
     url: URL,
