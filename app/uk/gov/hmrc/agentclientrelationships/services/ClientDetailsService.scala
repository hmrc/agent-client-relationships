--- conflicted
+++ resolved
@@ -41,15 +41,15 @@
 
 @Singleton
 class ClientDetailsService @Inject() (
-  clientDetailsConnector: ClientDetailsConnector,
-  appConfig: AppConfig,
-  ifOrHipConnector: IfOrHipConnector
-)(implicit ec: ExecutionContext)
-extends Logging {
+                                       clientDetailsConnector: ClientDetailsConnector,
+                                       appConfig: AppConfig,
+                                       ifOrHipConnector: IfOrHipConnector
+                                     )(implicit ec: ExecutionContext)
+  extends Logging {
 
   def findClientDetailsByTaxIdentifier(
-    taxIdentifier: TaxIdentifier
-  )(implicit request: RequestHeader): Future[Either[ClientDetailsFailureResponse, ClientDetailsResponse]] =
+                                        taxIdentifier: TaxIdentifier
+                                      )(implicit request: RequestHeader): Future[Either[ClientDetailsFailureResponse, ClientDetailsResponse]] =
     taxIdentifier match {
       case Nino(nino) => EitherT(getItsaClientDetails(nino)).orElse(EitherT(getIrvClientDetails(nino))).value
       case Vrn(vrn) => getVatClientDetails(vrn)
@@ -63,20 +63,10 @@
     }
 
   def findClientDetails(
-    service: String,
-    clientId: String
-  )(implicit request: RequestHeader): Future[Either[ClientDetailsFailureResponse, ClientDetailsResponse]] =
+                         service: String,
+                         clientId: String
+                       )(implicit request: RequestHeader): Future[Either[ClientDetailsFailureResponse, ClientDetailsResponse]] =
     service.toUpperCase match {
-<<<<<<< HEAD
-      case "HMRC-MTD-IT" => getItsaClientDetails(clientId)
-      case "HMRC-MTD-VAT" | "HMCE-VATDEC-ORG" => getVatClientDetails(clientId)
-      case "HMRC-TERS-ORG" | "HMRC-TERSNT-ORG" => getTrustClientDetails(clientId)
-      case "PERSONAL-INCOME-RECORD" => getIrvClientDetails(clientId)
-      case "HMRC-CGT-PD" => getCgtClientDetails(clientId)
-      case "HMRC-PPT-ORG" => getPptClientDetails(clientId)
-      case "HMRC-CBC-ORG" => getCbcClientDetails(clientId)
-      case "HMRC-PILLAR2-ORG" => getPillar2ClientDetails(clientId)
-=======
       case "HMRC-MTD-IT" | "HMRC-MTD-IT-SUPP" =>
         getItsaClientDetails(clientId)
       case "HMRC-MTD-VAT" | "HMCE-VATDEC-ORG" =>
@@ -92,22 +82,20 @@
       case "HMRC-CBC-ORG" =>
         getCbcClientDetails(clientId)
       case "HMRC-PILLAR2-ORG" =>
-        getPillar2ClientDetails(clientId)
->>>>>>> 218186bf
-    }
+        getPillar2ClientDetails(clientId)    }
 
   private def getItsaClientDetails(nino: String)(implicit
-    request: RequestHeader
+                                                 request: RequestHeader
   ): Future[Either[ClientDetailsFailureResponse, ClientDetailsResponse]] = ifOrHipConnector
     .getItsaBusinessDetails(nino)
     .flatMap {
       case Right(
-            details @ ItsaBusinessDetails(
-              name,
-              Some(postcode),
-              _
-            )
-          ) =>
+      details @ ItsaBusinessDetails(
+      name,
+      Some(postcode),
+      _
+      )
+      ) =>
         Future.successful(
           Right(
             ClientDetailsResponse(
@@ -131,7 +119,7 @@
             optSaUtr = citizenDetails.saUtr
             optPostcode = designatoryDetails.postCode
           } yield (optName, optSaUtr, optPostcode)
-        ).subflatMap {
+          ).subflatMap {
           case (Some(name), Some(_), Some(postcode)) =>
             Right(
               ClientDetailsResponse(
@@ -148,30 +136,30 @@
     }
 
   private def getVatClientDetails(vrn: String)(implicit
-    request: RequestHeader
+                                               request: RequestHeader
   ): Future[Either[ClientDetailsFailureResponse, ClientDetailsResponse]] = clientDetailsConnector
     .getVatCustomerInfo(vrn)
     .map {
       case Right(
-            VatCustomerDetails(
-              None,
-              None,
-              None,
-              _,
-              _
-            )
-          ) =>
+      VatCustomerDetails(
+      None,
+      None,
+      None,
+      _,
+      _
+      )
+      ) =>
         logger.warn("[getVatClientDetails] - No name was returned by the API")
         Left(ClientDetailsNotFound)
       case Right(
-            details @ VatCustomerDetails(
-              _,
-              _,
-              _,
-              Some(regDate),
-              _
-            )
-          ) =>
+      details @ VatCustomerDetails(
+      _,
+      _,
+      _,
+      Some(regDate),
+      _
+      )
+      ) =>
         val clientName = details.tradingName.getOrElse(details.organisationName.getOrElse(details.individual.get.name))
         val clientStatus =
           if (details.isInsolvent)
@@ -194,7 +182,7 @@
     }
 
   private def getTrustClientDetails(trustTaxIdentifier: String)(implicit
-    request: RequestHeader
+                                                                request: RequestHeader
   ): Future[Either[ClientDetailsFailureResponse, ClientDetailsResponse]] = clientDetailsConnector
     .getTrustName(trustTaxIdentifier)
     .map {
@@ -212,18 +200,18 @@
     }
 
   private def getIrvClientDetails(nino: String)(implicit
-    request: RequestHeader
+                                                request: RequestHeader
   ): Future[Either[ClientDetailsFailureResponse, ClientDetailsResponse]] = clientDetailsConnector
     .getItsaCitizenDetails(nino)
     .map {
       case Right(
-            details @ ItsaCitizenDetails(
-              _,
-              _,
-              Some(dateOfBirth),
-              _
-            )
-          ) =>
+      details @ ItsaCitizenDetails(
+      _,
+      _,
+      Some(dateOfBirth),
+      _
+      )
+      ) =>
         details.name match {
           case Some(name) =>
             Right(
@@ -246,17 +234,17 @@
     }
 
   private def getCgtClientDetails(cgtRef: String)(implicit
-    request: RequestHeader
+                                                  request: RequestHeader
   ): Future[Either[ClientDetailsFailureResponse, ClientDetailsResponse]] = clientDetailsConnector
     .getCgtSubscriptionDetails(cgtRef)
     .map {
       case Right(
-            CgtSubscriptionDetails(
-              name,
-              Some(postcode),
-              countryCode
-            )
-          ) if countryCode.toUpperCase == "GB" =>
+      CgtSubscriptionDetails(
+      name,
+      Some(postcode),
+      countryCode
+      )
+      ) if countryCode.toUpperCase == "GB" =>
         Right(
           ClientDetailsResponse(
             name,
@@ -267,12 +255,12 @@
           )
         )
       case Right(
-            CgtSubscriptionDetails(
-              name,
-              _,
-              countryCode
-            )
-          ) =>
+      CgtSubscriptionDetails(
+      name,
+      _,
+      countryCode
+      )
+      ) =>
         Right(
           ClientDetailsResponse(
             name,
@@ -286,7 +274,7 @@
     }
 
   private def getPptClientDetails(pptRef: String)(implicit
-    request: RequestHeader
+                                                  request: RequestHeader
   ): Future[Either[ClientDetailsFailureResponse, ClientDetailsResponse]] = clientDetailsConnector
     .getPptSubscriptionDetails(pptRef)
     .map {
@@ -310,7 +298,7 @@
     }
 
   private def getCbcClientDetails(cbcId: String)(implicit
-    request: RequestHeader
+                                                 request: RequestHeader
   ): Future[Either[ClientDetailsFailureResponse, ClientDetailsResponse]] = clientDetailsConnector
     .getCbcSubscriptionDetails(cbcId)
     .map {
@@ -334,7 +322,7 @@
     }
 
   private def getPillar2ClientDetails(plrId: String)(implicit
-    request: RequestHeader
+                                                     request: RequestHeader
   ): Future[Either[ClientDetailsFailureResponse, ClientDetailsResponse]] = clientDetailsConnector
     .getPillar2SubscriptionDetails(plrId)
     .map {
