/*
 * Copyright 2024 HM Revenue & Customs
 *
 * Licensed under the Apache License, Version 2.0 (the "License");
 * you may not use this file except in compliance with the License.
 * You may obtain a copy of the License at
 *
 *     http://www.apache.org/licenses/LICENSE-2.0
 *
 * Unless required by applicable law or agreed to in writing, software
 * distributed under the License is distributed on an "AS IS" BASIS,
 * WITHOUT WARRANTIES OR CONDITIONS OF ANY KIND, either express or implied.
 * See the License for the specific language governing permissions and
 * limitations under the License.
 */

package uk.gov.hmrc.agentclientrelationships.services

import cats.data.EitherT
import org.mongodb.scala.MongoException
import play.api.Logging
import uk.gov.hmrc.agentclientrelationships.config.AppConfig
import uk.gov.hmrc.agentclientrelationships.connectors.IFConnector
import uk.gov.hmrc.agentclientrelationships.model.invitation.InvitationFailureResponse.{ClientRegistrationNotFound, DuplicateInvitationError, NoPendingInvitation}
import uk.gov.hmrc.agentclientrelationships.model.invitation.{CreateInvitationRequest, InvitationFailureResponse}
import uk.gov.hmrc.agentclientrelationships.model.{Invitation, Pending, Rejected}
import uk.gov.hmrc.agentclientrelationships.repository.InvitationsRepository
import uk.gov.hmrc.agentmtdidentifiers.model.ClientIdentifier.ClientId
import uk.gov.hmrc.agentmtdidentifiers.model.Service.{MtdIt, MtdItSupp}
import uk.gov.hmrc.agentmtdidentifiers.model.{Arn, ClientIdentifier, NinoType, Service}
import uk.gov.hmrc.domain.Nino
import uk.gov.hmrc.http.HeaderCarrier

import java.time.{Instant, ZoneOffset}
import javax.inject.{Inject, Singleton}
import scala.concurrent.Future.successful
import scala.concurrent.{ExecutionContext, Future}

@Singleton
class InvitationService @Inject() (
  invitationsRepository: InvitationsRepository,
  ifConnector: IFConnector,
  emailService: EmailService,
  appConfig: AppConfig
)(implicit ec: ExecutionContext)
    extends Logging {

  def createInvitation(
    arn: Arn,
    createInvitationInputData: CreateInvitationRequest
  )(implicit hc: HeaderCarrier): Future[Either[InvitationFailureResponse, Invitation]] = {
    val invitationT = for {

      suppliedClientId <- EitherT.fromEither[Future](createInvitationInputData.getSuppliedClientId)
      service          <- EitherT.fromEither[Future](createInvitationInputData.getService)
      invitation <- EitherT(
                      makeInvitation(arn, suppliedClientId, service, createInvitationInputData.clientName)
                    )
    } yield invitation

    invitationT.value
  }

  def findInvitation(arn: String, invitationId: String): Future[Option[Invitation]] =
    invitationsRepository.findOneById(arn, invitationId)

<<<<<<< HEAD
  def rejectInvitation(
    invitationId: String
  )(implicit ec: ExecutionContext, hc: HeaderCarrier): Future[Either[InvitationFailureResponse, Unit]] =
    (for {
      invitation <- EitherT(
                      invitationsRepository
                        .updateStatusFromTo(invitationId, Pending, Rejected)
                        .map(_.fold[Either[InvitationFailureResponse, Invitation]](Left(NoPendingInvitation))(Right(_)))
                    )
      _ <-
        EitherT.right[InvitationFailureResponse](emailService.sendRejectedEmail(invitation).fallbackTo(successful(())))
      // TODO WG  auditEvent
    } yield invitation)
      .map(_ => ())
      .value
=======
  def findAllForAgent(
    arn: String,
    services: Set[String],
    clientIds: Seq[String],
    isSuppliedClientId: Boolean = false
  ): Future[Seq[Invitation]] =
    invitationsRepository.findAllForAgent(arn, services.toSeq, clientIds, isSuppliedClientId)
>>>>>>> 2874ccab

  private def makeInvitation(
    arn: Arn,
    suppliedClientId: ClientId,
    service: Service,
    clientName: String
  )(implicit hc: HeaderCarrier): Future[Either[InvitationFailureResponse, Invitation]] = {
    val invitationT = for {
      clientId   <- EitherT(getClientId(suppliedClientId, service))
      invitation <- EitherT(create(arn, service, clientId, suppliedClientId, clientName))
    } yield invitation

    invitationT.value
  }

  private def getClientId(suppliedClientId: ClientId, service: Service)(implicit
    hc: HeaderCarrier
  ): Future[Either[InvitationFailureResponse, ClientId]] = (service, suppliedClientId.typeId) match {
    case (MtdIt | MtdItSupp, NinoType.id) =>
      ifConnector
        .getMtdIdFor(Nino(suppliedClientId.value))
        .map(_.map(ClientIdentifier(_)))
        .map(_.toRight(ClientRegistrationNotFound))
    case _ => Future successful Right(suppliedClientId)
  }

  private def create(
    arn: Arn,
    service: Service,
    clientId: ClientId,
    suppliedClientId: ClientId,
    clientName: String
  )(implicit ec: ExecutionContext): Future[Either[InvitationFailureResponse, Invitation]] = {
    val expiryDate = currentTime().plusSeconds(invitationExpiryDuration.toSeconds).toLocalDate
    (for {
      invitation <- invitationsRepository.create(arn.value, service, clientId, suppliedClientId, clientName, expiryDate)
    } yield {
      logger.info(s"""Created invitation with id: "${invitation.invitationId}".""")
      Right(invitation)
    }).recover {
      case e: MongoException if e.getMessage.contains("E11000 duplicate key error") =>
        Left(DuplicateInvitationError)
    }
  }

  private def currentTime() = Instant.now().atZone(ZoneOffset.UTC).toLocalDateTime

  private val invitationExpiryDuration = appConfig.invitationExpiringDuration

}<|MERGE_RESOLUTION|>--- conflicted
+++ resolved
@@ -64,7 +64,6 @@
   def findInvitation(arn: String, invitationId: String): Future[Option[Invitation]] =
     invitationsRepository.findOneById(arn, invitationId)
 
-<<<<<<< HEAD
   def rejectInvitation(
     invitationId: String
   )(implicit ec: ExecutionContext, hc: HeaderCarrier): Future[Either[InvitationFailureResponse, Unit]] =
@@ -80,7 +79,7 @@
     } yield invitation)
       .map(_ => ())
       .value
-=======
+
   def findAllForAgent(
     arn: String,
     services: Set[String],
@@ -88,7 +87,6 @@
     isSuppliedClientId: Boolean = false
   ): Future[Seq[Invitation]] =
     invitationsRepository.findAllForAgent(arn, services.toSeq, clientIds, isSuppliedClientId)
->>>>>>> 2874ccab
 
   private def makeInvitation(
     arn: Arn,
