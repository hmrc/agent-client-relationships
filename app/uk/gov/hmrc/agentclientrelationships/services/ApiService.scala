--- conflicted
+++ resolved
@@ -29,12 +29,6 @@
 import uk.gov.hmrc.agentclientrelationships.model.clientDetails.ClientDetailsResponse
 import uk.gov.hmrc.agentclientrelationships.model.clientDetails.ErrorRetrievingClientDetails
 import uk.gov.hmrc.agentclientrelationships.model.invitation.InvitationFailureResponse.DuplicateAuthorisationRequest
-<<<<<<< HEAD
-import uk.gov.hmrc.agentclientrelationships.model.invitation.{ApiAuthorisation, ApiCreateInvitationRequest, ApiSeqAuthorisations, InvitationFailureResponse}
-import uk.gov.hmrc.agentclientrelationships.model.invitationLink.{AgencyDetails, AgentDetailsDesResponse, AgentReferenceRecord}
-import uk.gov.hmrc.agentclientrelationships.model.{Invitation, Pending}
-import uk.gov.hmrc.agentclientrelationships.repository.{InvitationsRepository, PartialAuthRepository}
-=======
 import uk.gov.hmrc.agentclientrelationships.model.invitation.ApiAuthorisationRequestInfo
 import uk.gov.hmrc.agentclientrelationships.model.invitation.ApiCreateInvitationRequest
 import uk.gov.hmrc.agentclientrelationships.model.invitation.InvitationFailureResponse
@@ -45,7 +39,6 @@
 import uk.gov.hmrc.agentclientrelationships.model.Pending
 import uk.gov.hmrc.agentclientrelationships.repository.InvitationsRepository
 import uk.gov.hmrc.agentclientrelationships.repository.PartialAuthRepository
->>>>>>> 11694c5e
 import uk.gov.hmrc.agentmtdidentifiers.model.ClientIdentifier.ClientId
 import uk.gov.hmrc.agentmtdidentifiers.model.Service.HMRCMTDIT
 import uk.gov.hmrc.agentmtdidentifiers.model.Service.HMRCMTDITSUPP
@@ -175,7 +168,6 @@
       newNormaliseAgentName
     )).value
 
-<<<<<<< HEAD
   def findAllInvitationsForAgent(arn: Arn, supportedServices: Seq[Service])(implicit
     request: RequestHeader
   ): Future[Either[InvitationFailureResponse, ApiSeqAuthorisations]] =
@@ -198,16 +190,6 @@
       newNormaliseAgentName
     )).value
 
-  private def getClientId(suppliedClientId: ClientId, service: Service)(implicit
-    hc: HeaderCarrier
-  ): Future[Either[InvitationFailureResponse, ClientId]] = (service, suppliedClientId.typeId) match {
-    case (MtdIt | MtdItSupp, NinoType.id) =>
-      ifOrHipConnector
-        .getMtdIdFor(Nino(suppliedClientId.value))
-        .map(
-          _.fold[Either[InvitationFailureResponse, ClientId]](Right(suppliedClientId))(mdtId =>
-            Right(ClientIdentifier(mdtId))
-=======
   private def getClientId(
     suppliedClientId: ClientId,
     service: Service
@@ -222,7 +204,6 @@
             _.fold[Either[InvitationFailureResponse, ClientId]](Right(suppliedClientId))(mdtId =>
               Right(ClientIdentifier(mdtId))
             )
->>>>>>> 11694c5e
           )
       case _ => Future successful Right(suppliedClientId)
     }
