/*
 * Copyright 2023 HM Revenue & Customs
 *
 * Licensed under the Apache License, Version 2.0 (the "License");
 * you may not use this file except in compliance with the License.
 * You may obtain a copy of the License at
 *
 *     http://www.apache.org/licenses/LICENSE-2.0
 *
 * Unless required by applicable law or agreed to in writing, software
 * distributed under the License is distributed on an "AS IS" BASIS,
 * WITHOUT WARRANTIES OR CONDITIONS OF ANY KIND, either express or implied.
 * See the License for the specific language governing permissions and
 * limitations under the License.
 */

package uk.gov.hmrc.agentclientrelationships.config

import java.net.URLDecoder
import javax.inject.{Inject, Singleton}
import play.api.Configuration
import uk.gov.hmrc.agentclientrelationships.model.BasicAuthentication
import uk.gov.hmrc.agentmtdidentifiers.model.Service
import uk.gov.hmrc.play.bootstrap.config.ServicesConfig

import scala.concurrent.duration.Duration
import scala.util.matching.Regex

case class ConfigNotFoundException(message: String) extends RuntimeException(message)

@Singleton
class AppConfig @Inject() (config: Configuration, servicesConfig: ServicesConfig) {

  val appName = servicesConfig.getString("appName")

  private def getConfigString(key: String) =
    servicesConfig.getConfString(key, throw ConfigNotFoundException(s"Could not find config key: '$key'"))

  def expectedAuth: BasicAuthentication = {
    val username = config
      .get[Option[String]]("agent-termination.username")
      .getOrElse(throw new RuntimeException(s"Could not find config key 'agent-termination.username'"))
    val password = config
      .get[Option[String]]("agent-termination.password")
      .getOrElse(throw ConfigNotFoundException(s"Could not find config key 'agent-termination.password'"))

    BasicAuthentication(username, password)
  }

  val enrolmentStoreProxyUrl = servicesConfig.baseUrl("enrolment-store-proxy")

  val taxEnrolmentsUrl = servicesConfig.baseUrl("tax-enrolments")

  val userGroupsSearchUrl = servicesConfig.baseUrl("users-groups-search")

  val agentPermissionsUrl = servicesConfig.baseUrl("agent-permissions")

  val agentFiRelationshipBaseUrl: String = servicesConfig.baseUrl("agent-fi-relationship")

  val desUrl = servicesConfig.baseUrl("des")
  val desEnv = getConfigString("des.environment")
  val desToken = getConfigString("des.authorization-token")

  val ifPlatformBaseUrl = servicesConfig.baseUrl("if")
  val ifEnvironment = getConfigString("if.environment")
  val ifAuthToken = getConfigString("if.authorization-token")
  val ifAPI1171Token = getConfigString("if.authorization-api1171-token")
  val ifAPI1712Token = getConfigString("if.authorization-api1712-token")
  val ifAPI1495Token = getConfigString("if.authorization-api1495-token")
  val ifAPI2143Token = getConfigString("if.authorization-api2143-token")

  val eisBaseUrl = servicesConfig.baseUrl("eis")
  val eisEnvironment = getConfigString("eis.environment")
  val eisAuthToken = getConfigString("eis.authorization-token")

  val agentMappingUrl = servicesConfig.baseUrl("agent-mapping")

  val authUrl = servicesConfig.baseUrl("auth")

  val internalAuthBaseUrl: String = servicesConfig.baseUrl("internal-auth")
  val internalAuthToken: String = servicesConfig.getString("internal-auth.token")

  val citizenDetailsBaseUrl: String = servicesConfig.baseUrl("citizen-details")

  val agentClientAuthorisationUrl = servicesConfig.baseUrl("agent-client-authorisation")

  val agentUserClientDetailsUrl = servicesConfig.baseUrl("agent-user-client-details")

  val agentAssuranceBaseUrl: String = servicesConfig.baseUrl("agent-assurance")

  val emailBaseUrl: String = servicesConfig.baseUrl("email")

  val inactiveRelationshipShowLastDays = servicesConfig.getInt("inactive-relationships.show-last-days")

  val oldAuthStrideRole = URLDecoder.decode(servicesConfig.getString("old.auth.stride.role"), "utf-8")

  val newAuthStrideRole = servicesConfig.getString("new.auth.stride.role")

  val copyMtdItRelationshipFlag = servicesConfig.getBoolean("features.copy-relationship.mtd-it")

  val copyMtdVatRelationshipFlag = servicesConfig.getBoolean("features.copy-relationship.mtd-vat")

  val recoveryEnabled = servicesConfig.getBoolean("features.recovery-enable")

  val recoveryInterval = servicesConfig.getInt("recovery-interval")

  val recoveryTimeout = servicesConfig.getInt("recovery-timeout")

  val terminationStrideRole = servicesConfig.getString("termination.stride.role")

  val inactiveRelationshipsClientRecordStartDate =
    servicesConfig.getString("inactive-relationships-client.record-start-date")

<<<<<<< HEAD
  // Note: Personal Income Record is not handled through agent-client-relationships
=======
  val altItsaEnabled =
    servicesConfig.getBoolean("alt-itsa.enabled")

  // Note: Personal Income Record is not handled through agent-client-relationships for many of the endpoints
  val supportedServicesWithoutPir: Seq[Service] = Service.supportedServices.filterNot(_ == Service.PersonalIncomeRecord)
>>>>>>> c9afa5c9
  val supportedServices: Seq[Service] = Service.supportedServices

  val internalHostPatterns: Seq[Regex] = config.get[Seq[String]]("internalServiceHostPatterns").map(_.r)

  val invitationsTtl: Long = config.get[Long]("mongodb.invitations.expireAfterDays")

  val invitationExpiringDuration: Duration = servicesConfig.getDuration("invitation.expiryDuration")
}<|MERGE_RESOLUTION|>--- conflicted
+++ resolved
@@ -111,15 +111,8 @@
   val inactiveRelationshipsClientRecordStartDate =
     servicesConfig.getString("inactive-relationships-client.record-start-date")
 
-<<<<<<< HEAD
-  // Note: Personal Income Record is not handled through agent-client-relationships
-=======
-  val altItsaEnabled =
-    servicesConfig.getBoolean("alt-itsa.enabled")
-
   // Note: Personal Income Record is not handled through agent-client-relationships for many of the endpoints
   val supportedServicesWithoutPir: Seq[Service] = Service.supportedServices.filterNot(_ == Service.PersonalIncomeRecord)
->>>>>>> c9afa5c9
   val supportedServices: Seq[Service] = Service.supportedServices
 
   val internalHostPatterns: Seq[Regex] = config.get[Seq[String]]("internalServiceHostPatterns").map(_.r)
