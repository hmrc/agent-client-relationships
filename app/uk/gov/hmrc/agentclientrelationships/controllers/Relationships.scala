/*
 * Copyright 2018 HM Revenue & Customs
 *
 * Licensed under the Apache License, Version 2.0 (the "License");
 * you may not use this file except in compliance with the License.
 * You may obtain a copy of the License at
 *
 *     http://www.apache.org/licenses/LICENSE-2.0
 *
 * Unless required by applicable law or agreed to in writing, software
 * distributed under the License is distributed on an "AS IS" BASIS,
 * WITHOUT WARRANTIES OR CONDITIONS OF ANY KIND, either express or implied.
 * See the License for the specific language governing permissions and
 * limitations under the License.
 */

package uk.gov.hmrc.agentclientrelationships.controllers

import javax.inject.{Inject, Singleton}

import play.api.Logger
import play.api.mvc.{Action, AnyContent}
import uk.gov.hmrc.agentclientrelationships.audit.AuditData
import uk.gov.hmrc.agentclientrelationships.auth.AuthActions
import uk.gov.hmrc.agentclientrelationships.connectors.RelationshipNotFound
import uk.gov.hmrc.agentclientrelationships.controllers.fluentSyntax._
import uk.gov.hmrc.agentclientrelationships.services.{AlreadyCopiedDidNotCheck, CopyRelationshipNotEnabled, RelationshipsService}
import uk.gov.hmrc.agentmtdidentifiers.model.{Arn, MtdItId, Vrn}
import uk.gov.hmrc.auth.core.AuthConnector
import uk.gov.hmrc.domain.{Nino, TaxIdentifier}
import uk.gov.hmrc.http.Upstream5xxResponse
import uk.gov.hmrc.play.http.logging.MdcLoggingExecutionContext._
import uk.gov.hmrc.play.microservice.controller.BaseController

import scala.concurrent.Future
import scala.util.control.NonFatal

@Singleton
class Relationships @Inject()(
                               override val authConnector: AuthConnector,
                               service: RelationshipsService)
  extends BaseController with AuthActions {

  def checkWithMtdItId(arn: Arn, mtdItId: MtdItId): Action[AnyContent] = checkWithTaxIdentifier(arn, mtdItId)

  def checkWithMtdVat(arn: Arn, vrn: Vrn): Action[AnyContent] = checkWithTaxIdentifier(arn, vrn)

  private def checkWithTaxIdentifier(arn: Arn, identifier: TaxIdentifier): Action[AnyContent] = Action.async { implicit request =>

    implicit val auditData = new AuditData()
    auditData.set("arn", arn)
    val agentCode = service.getAgentCodeFor(arn)

    val result = for {
      agentCode <- agentCode
      result <- service.checkForRelationship(identifier, agentCode)
    } yield result

    result.recoverWith {
      case RelationshipNotFound(errorCode) =>
        service.checkForOldRelationshipAndCopy(arn, identifier, agentCode)
          .map {
            case AlreadyCopiedDidNotCheck | CopyRelationshipNotEnabled =>
              Left(errorCode)
            case cesaResult =>
              Right(cesaResult.grantAccess)
          }.recover {
          case upS: Upstream5xxResponse =>
            throw upS
          case NonFatal(ex) =>
            Logger.warn(s"Error in checkForOldRelationshipAndCopy for ${arn.value}, ${identifier.value} (${identifier.getClass.getName})", ex)
            Left(errorCode)
        }
    }.map {
      case Left(errorCode) => NotFound(toJson(errorCode))
      case Right(false) => NotFound(toJson("RELATIONSHIP_NOT_FOUND"))
      case Right(true) => Ok
    }
  }

  def checkWithNino(arn: Arn, nino: Nino): Action[AnyContent] = Action.async { implicit request =>
    implicit val auditData = new AuditData()
    auditData.set("arn", arn)

    service.lookupCesaForOldRelationship(arn, nino)
      .map {
        case references if references.nonEmpty => Ok
        case _ => NotFound(toJson("RELATIONSHIP_NOT_FOUND"))
      }.recover {
      case upS: Upstream5xxResponse =>
        throw upS
      case NonFatal(ex) =>
        Logger.warn(s"checkWithNino: lookupCesaForOldRelationship failed for arn: ${arn.value}, nino: $nino", ex)
        NotFound(toJson("RELATIONSHIP_NOT_FOUND"))
    }
  }

  def createForMtdIt(arn: Arn, identifier: TaxIdentifier) = create(arn, identifier)

  def createForMtdVat(arn: Arn, identifier: TaxIdentifier) = create(arn, identifier)

  private def create(arn: Arn, identifier: TaxIdentifier) = AuthorisedAgentOrClient(arn, identifier) { implicit request =>
    implicit val auditData = new AuditData()
    auditData.set("arn", arn)

    (for {
      agentCode <- service.getAgentCodeFor(arn)
      _ <- service.checkForRelationship(identifier, agentCode)
        .map(_ => throw new Exception("RELATIONSHIP_ALREADY_EXISTS"))
        .recover {
          case RelationshipNotFound("RELATIONSHIP_NOT_FOUND") => ()
        }
      _ <- service.createRelationship(arn, identifier, Future.successful(agentCode), Set(), false, true)
    } yield ())
      .map(_ => Created)
      .recover {
        case upS: Upstream5xxResponse =>
          throw upS
        case NonFatal(ex) =>
          Logger.warn(s"Could not create relationship for ${arn.value}, ${identifier.value}", ex)
          NotFound(toJson(ex.getMessage))
      }
  }

  def delete(arn: Arn, mtdItId: MtdItId): Action[AnyContent] = AuthorisedAgentOrClient(arn, mtdItId) { implicit request =>
    implicit val auditData = new AuditData()
    auditData.set("arn", arn)

    service.deleteRelationship(arn, mtdItId).map(_ => NoContent)
  }

  def cleanCopyStatusRecord(arn: Arn, mtdItId: MtdItId): Action[AnyContent] = Action.async { implicit request =>
    service.cleanCopyStatusRecord(arn, mtdItId)
      .map(_ => NoContent)
      .recover {
        case ex: RelationshipNotFound => NotFound(ex.getMessage)
      }
  }

<<<<<<< HEAD
  def nonMTDVatRelationshipExists(arn: Arn, vrn: Vrn): Action[AnyContent] = Action.async { implicit request =>
    implicit val auditData = new AuditData()
    auditData.set("arn", arn)

    val a = "something"

    service.lookupGGForOldRelationship(arn, vrn).map {
      case vrnSet if vrnSet.nonEmpty => Ok
      case _ => NotFound(toJson("RELATIONSHIP_NOT_FOUND"))
    }.recover {
      case upS: Upstream5xxResponse =>
        throw upS
      case NonFatal(ex) =>
        Logger.warn(s"nonMTDVatRelationshipExists: lookupGGForOldRelationship failed for arn: ${arn.value}, vrn: ${vrn.value}", ex)
=======
  def checkWithVrn(arn: Arn, vrn: Vrn): Action[AnyContent] = Action.async { implicit request =>
    implicit val auditData = new AuditData()
    auditData.set("arn", arn)

    service.lookupGGForOldRelationship(arn, vrn)
      .map {
        case references if references.nonEmpty => {
          Ok
        }
        case _ => {
          NotFound(toJson("RELATIONSHIP_NOT_FOUND"))
        }
      }.recover {
      case upS: Upstream5xxResponse => {
        throw upS
      }
      case NonFatal(ex) =>
        Logger.warn(s"checkWithNino: lookupCesaForOldRelationship failed for arn: ${arn.value}, vrn: ${vrn.value}", ex)
>>>>>>> 100275a4
        NotFound(toJson("RELATIONSHIP_NOT_FOUND"))
    }
  }
}<|MERGE_RESOLUTION|>--- conflicted
+++ resolved
@@ -137,22 +137,6 @@
       }
   }
 
-<<<<<<< HEAD
-  def nonMTDVatRelationshipExists(arn: Arn, vrn: Vrn): Action[AnyContent] = Action.async { implicit request =>
-    implicit val auditData = new AuditData()
-    auditData.set("arn", arn)
-
-    val a = "something"
-
-    service.lookupGGForOldRelationship(arn, vrn).map {
-      case vrnSet if vrnSet.nonEmpty => Ok
-      case _ => NotFound(toJson("RELATIONSHIP_NOT_FOUND"))
-    }.recover {
-      case upS: Upstream5xxResponse =>
-        throw upS
-      case NonFatal(ex) =>
-        Logger.warn(s"nonMTDVatRelationshipExists: lookupGGForOldRelationship failed for arn: ${arn.value}, vrn: ${vrn.value}", ex)
-=======
   def checkWithVrn(arn: Arn, vrn: Vrn): Action[AnyContent] = Action.async { implicit request =>
     implicit val auditData = new AuditData()
     auditData.set("arn", arn)
@@ -171,7 +155,6 @@
       }
       case NonFatal(ex) =>
         Logger.warn(s"checkWithNino: lookupCesaForOldRelationship failed for arn: ${arn.value}, vrn: ${vrn.value}", ex)
->>>>>>> 100275a4
         NotFound(toJson("RELATIONSHIP_NOT_FOUND"))
     }
   }
