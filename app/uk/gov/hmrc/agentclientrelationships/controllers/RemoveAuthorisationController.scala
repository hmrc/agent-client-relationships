/*
 * Copyright 2023 HM Revenue & Customs
 *
 * Licensed under the Apache License, Version 2.0 (the "License");
 * you may not use this file except in compliance with the License.
 * You may obtain a copy of the License at
 *
 *     http://www.apache.org/licenses/LICENSE-2.0
 *
 * Unless required by applicable law or agreed to in writing, software
 * distributed under the License is distributed on an "AS IS" BASIS,
 * WITHOUT WARRANTIES OR CONDITIONS OF ANY KIND, either express or implied.
 * See the License for the specific language governing permissions and
 * limitations under the License.
 */

package uk.gov.hmrc.agentclientrelationships.controllers

import cats.data.EitherT
import play.api.Logger
import play.api.libs.json.JsValue
import play.api.mvc.{Action, ControllerComponents, Request, Result}
import uk.gov.hmrc.agentclientrelationships.auth.{AuthActions, CurrentUser}
import uk.gov.hmrc.agentclientrelationships.config.AppConfig
<<<<<<< HEAD
import uk.gov.hmrc.agentclientrelationships.connectors.PirRelationshipConnector
=======
import uk.gov.hmrc.agentclientrelationships.connectors.{AgentFiRelationshipConnector, EnrolmentStoreProxyConnector}
>>>>>>> 5ef7f7f7
import uk.gov.hmrc.agentclientrelationships.model.EnrolmentKey
import uk.gov.hmrc.agentclientrelationships.model.invitation.InvitationFailureResponse.{ClientRegistrationNotFound, EnrolmentKeyNotFound, InvalidClientId, RelationshipDeleteFailed, RelationshipNotFound, UnsupportedService}
import uk.gov.hmrc.agentclientrelationships.model.invitation.{InvitationFailureResponse, RemoveAuthorisationRequest, ValidRequest}
import uk.gov.hmrc.agentclientrelationships.services.{DeleteRelationshipsServiceWithAcr, RemoveAuthorisationService, ValidationService}
import uk.gov.hmrc.agentmtdidentifiers.model.{Arn, Service}
import uk.gov.hmrc.auth.core.AuthConnector
import uk.gov.hmrc.http.{HeaderCarrier, UpstreamErrorResponse}
import uk.gov.hmrc.play.bootstrap.backend.controller.BackendController

import javax.inject.{Inject, Singleton}
import scala.concurrent.{ExecutionContext, Future}
import scala.util.control.NonFatal

@Singleton
class RemoveAuthorisationController @Inject() (
  deauthorisationService: RemoveAuthorisationService,
  agentFiRelationshipConnector: AgentFiRelationshipConnector,
  deleteService: DeleteRelationshipsServiceWithAcr,
  val authConnector: AuthConnector,
  val appConfig: AppConfig,
  validationService: ValidationService,
  cc: ControllerComponents
)(implicit ec: ExecutionContext)
    extends BackendController(cc)
    with AuthActions {

  val supportedServices: Seq[Service] = appConfig.supportedServices

  def removeAuthorisation(arn: Arn): Action[JsValue] = Action.async(parse.json) { implicit request =>
    request.body
      .validate[RemoveAuthorisationRequest]
      .fold(
        errs => Future.successful(BadRequest(s"Invalid payload: $errs")),
        delInvReq => {
          val responseT = for {

            validRequest <-
              EitherT.fromEither[Future](deauthorisationService.validateRequest(delInvReq.service, delInvReq.clientId))
            // TODO WG - do auth check here
            result <- EitherT(removeAuthorisationForValidRequest(arn, validRequest))
          } yield result

          responseT.value
            .map(
              _.fold(
                err => invitationErrorHandler(err, delInvReq.service, delInvReq.clientId),
                result => result
              )
            )
        }
      )
  }

  private def removeAuthorisationForValidRequest(
    arn: Arn,
    validRequest: ValidRequest
  )(implicit
    hc: HeaderCarrier,
    request: Request[Any]
  ): Future[Either[InvitationFailureResponse, Result]] =
    validRequest.service match {

      case Service.PersonalIncomeRecord =>
        agentFiRelationshipConnector
          .deleteRelationship(arn, validRequest.service, validRequest.suppliedClientId.value)
          .map {
            case true  => Right(NoContent)
            case false => Left(RelationshipNotFound)
          }
          .recover { case error: UpstreamErrorResponse =>
            Left[InvitationFailureResponse, Result](RelationshipDeleteFailed(error.getMessage))
          }

      case Service.MtdIt | Service.MtdItSupp =>
        deauthorisationService
          .findPartialAuthInvitation(arn, validRequest.suppliedClientId, validRequest.service)
          .flatMap {
            case Some(_) =>
              deauthorisationService
                .deletePartialAuthInvitation(arn, validRequest.suppliedClientId, validRequest.service)
                .map { result =>
                  if (result) Right[InvitationFailureResponse, Result](NoContent)
                  else
                    Left[InvitationFailureResponse, Result](
                      RelationshipDeleteFailed("Remove PartialAuth invitation failed.")
                    )
                }

            case None => getEnrolmentAndDeleteRelationship(arn, validRequest)

          }

      case _ => getEnrolmentAndDeleteRelationship(arn, validRequest)

    }

  private def getEnrolmentAndDeleteRelationship(arn: Arn, validRequest: ValidRequest)(implicit
    hc: HeaderCarrier,
    request: Request[Any]
  ): Future[Either[InvitationFailureResponse, Result]] =
    (for {
      enrolmentKey <- EitherT(getEnrolmentKey(validRequest))
      result <- EitherT.right[InvitationFailureResponse] {

                  authorisedUser(
                    arn = arn,
                    clientId = enrolmentKey.oneTaxIdentifier(),
                    strideRoles = Seq(appConfig.oldAuthStrideRole, appConfig.newAuthStrideRole)
                  ) { implicit currentUser =>
                    deleteRelationship(arn, enrolmentKey)
                      .map(
                        _.fold(
                          err =>
                            invitationErrorHandler(err, validRequest.service.id, validRequest.suppliedClientId.value),
                          _ => NoContent
                        )
                      )
                  }
                }
    } yield result).value

  private def getEnrolmentKey(validRequest: ValidRequest)(implicit
    hc: HeaderCarrier,
    ec: ExecutionContext
  ): Future[Either[InvitationFailureResponse, EnrolmentKey]] = {
    val resultT = for {
      suppliedEnrolmentKey <- EitherT(
                                validationService.validateForEnrolmentKey(
                                  validRequest.service.id,
                                  validRequest.suppliedClientId.typeId,
                                  validRequest.suppliedClientId.value
                                )
                              ).leftMap(_ => EnrolmentKeyNotFound)

      enrolmentKey <-
        EitherT(
          deauthorisationService
            .replaceEnrolmentKeyForItsa(validRequest.suppliedClientId, suppliedEnrolmentKey, validRequest.service)
        )

    } yield enrolmentKey
    resultT.value
  }

  private def deleteRelationship(arn: Arn, enrolmentKey: EnrolmentKey)(implicit
    hc: HeaderCarrier,
    request: Request[Any],
    currentUser: CurrentUser
  ): Future[Either[InvitationFailureResponse, Unit]] =
    deleteService
      .deleteRelationship(arn, enrolmentKey, currentUser.affinityGroup)
      .map(Right[InvitationFailureResponse, Unit](_))
      .recover {
        case upS: UpstreamErrorResponse =>
          Left[InvitationFailureResponse, Unit](RelationshipDeleteFailed(upS.getMessage))
        case NonFatal(ex) =>
          Left[InvitationFailureResponse, Unit](RelationshipDeleteFailed(ex.getMessage))
      }

  private def invitationErrorHandler(
    invitationFailureResponse: InvitationFailureResponse,
    service: String,
    clientId: String
  ): Result =
    invitationFailureResponse match {
      case UnsupportedService =>
        val msg = s"""Unsupported service "$service""""
        Logger(getClass).warn(msg)
        UnsupportedService.getResult(msg)

      case InvalidClientId =>
        val msg =
          s"""Invalid clientId "$clientId", for service type "$service""""
        Logger(getClass).warn(msg)
        InvalidClientId.getResult(msg)

      case ClientRegistrationNotFound =>
        val msg =
          s"""The Client's MTDfB registration or SAUTR (if alt-itsa is enabled) was not found.
             | for clientId "$clientId",
             | for service type "$service"""".stripMargin
        Logger(getClass).warn(msg)
        ClientRegistrationNotFound.getResult(msg)

      case relationshipDeleteFailed @ RelationshipDeleteFailed(msg) =>
        Logger(getClass).warn(s"Could not delete relationship: $msg")
        relationshipDeleteFailed.getResult("")

      case RelationshipNotFound =>
        RelationshipNotFound.getResult("")

      case _ => BadRequest
    }

}<|MERGE_RESOLUTION|>--- conflicted
+++ resolved
@@ -22,11 +22,8 @@
 import play.api.mvc.{Action, ControllerComponents, Request, Result}
 import uk.gov.hmrc.agentclientrelationships.auth.{AuthActions, CurrentUser}
 import uk.gov.hmrc.agentclientrelationships.config.AppConfig
-<<<<<<< HEAD
 import uk.gov.hmrc.agentclientrelationships.connectors.PirRelationshipConnector
-=======
 import uk.gov.hmrc.agentclientrelationships.connectors.{AgentFiRelationshipConnector, EnrolmentStoreProxyConnector}
->>>>>>> 5ef7f7f7
 import uk.gov.hmrc.agentclientrelationships.model.EnrolmentKey
 import uk.gov.hmrc.agentclientrelationships.model.invitation.InvitationFailureResponse.{ClientRegistrationNotFound, EnrolmentKeyNotFound, InvalidClientId, RelationshipDeleteFailed, RelationshipNotFound, UnsupportedService}
 import uk.gov.hmrc.agentclientrelationships.model.invitation.{InvitationFailureResponse, RemoveAuthorisationRequest, ValidRequest}
@@ -45,6 +42,7 @@
   deauthorisationService: RemoveAuthorisationService,
   agentFiRelationshipConnector: AgentFiRelationshipConnector,
   deleteService: DeleteRelationshipsServiceWithAcr,
+  val esConnector: EnrolmentStoreProxyConnector,
   val authConnector: AuthConnector,
   val appConfig: AppConfig,
   validationService: ValidationService,
@@ -154,7 +152,7 @@
   ): Future[Either[InvitationFailureResponse, EnrolmentKey]] = {
     val resultT = for {
       suppliedEnrolmentKey <- EitherT(
-                                validationService.validateForEnrolmentKey(
+                                validateForEnrolmentKey(
                                   validRequest.service.id,
                                   validRequest.suppliedClientId.typeId,
                                   validRequest.suppliedClientId.value
