--- conflicted
+++ resolved
@@ -52,7 +52,6 @@
 
   val apiSupportedServices: Seq[Service] = appConfig.apiSupportedServices
 
-<<<<<<< HEAD
   def createInvitation(arn: Arn): Action[JsValue] = Action.async(parse.json) { implicit request =>
     request.body
       .validate[ApiCreateInvitationRequest]
@@ -67,64 +66,6 @@
                 case InvalidClientId         => ApiErrorResults.ClientIdInvalidFormat
                 case UnsupportedClientIdType => ApiErrorResults.ClientIdDoesNotMatchService
                 case UnsupportedClientType   => ApiErrorResults.UnsupportedClientType
-
-                // Get Agent, suspention check NoPermissionOnAgency
-                case AgentSuspended                     => ApiErrorResults.AgentSuspended
-                case e @ ErrorRetrievingAgentDetails(_) => e.getResult("")
-
-                // Get Client Data
-                case ClientRegistrationNotFound         => ApiErrorResults.ClientRegistrationNotFound
-                case ErrorRetrievingClientDetails(_, _) => ApiErrorResults.ClientRegistrationNotFound
-                case VatClientInsolvent                 => ApiErrorResults.VatClientInsolvent
-
-                // Get Pending, Create Invitation
-                case _ @DuplicateAuthorisationRequest(invitationId) =>
-                  ApiErrorResults.DuplicateAuthorisationRequest(invitationId)
-
-                // RelationshipCheck
-                case _ @DuplicateRelationshipRequest =>
-                  ApiErrorResults.AlreadyAuthorised
-                case ErrorRetrievingRelationships => InternalServerError("Retrieve relationship failed")
-
-                // KnowFacts Checks
-                case PostcodeDoesNotMatch | NotUkAddress      => ApiErrorResults.PostcodeDoesNotMatch
-                case PostcodeFormatInvalid | PostcodeRequired => ApiErrorResults.PostcodeFormatInvalid
-                case VatKnownFormatInvalid                    => ApiErrorResults.VatRegDateFormatInvalid
-                case VatKnownFactNotMatched                   => ApiErrorResults.VatRegDateDoesNotMatch
-
-                // Default for all others
-                case _ => InternalServerError
-              },
-              invitation => {
-                auditService.sendCreateInvitationAuditEvent(invitation)
-                Created(Json.toJson(CreateInvitationResponse(invitation.invitationId)))
-              }
-            )
-          }
-      )
-  }
-=======
-  private val strideRoles = Seq(appConfig.oldAuthStrideRole, appConfig.newAuthStrideRole)
-
-  def createInvitation(arn: Arn): Action[JsValue] =
-    Action.async(parse.json) { implicit request =>
-      request.body
-        .validate[ApiCreateInvitationRequest]
-        .fold(
-          errs => Future.successful(ApiErrorResults.InvalidPayload),
-          apiCreateInvitationRequest =>
-            apiService.createInvitation(
-              arn,
-              apiCreateInvitationRequest,
-              apiSupportedServices
-            ).map { response =>
-              response.fold(
-                {
-                  // InputData Validation
-                  case UnsupportedService => ApiErrorResults.UnsupportedService
-                  case InvalidClientId => ApiErrorResults.ClientIdInvalidFormat
-                  case UnsupportedClientIdType => ApiErrorResults.ClientIdDoesNotMatchService
-                  case UnsupportedClientType => ApiErrorResults.UnsupportedClientType
 
                   // Get Agent, suspention check NoPermissionOnAgency
                   case AgentSuspended => ApiErrorResults.AgentSuspended
@@ -159,7 +100,6 @@
             }
         )
     }
->>>>>>> 11694c5e
 
   def getInvitation(
     arn: Arn,
